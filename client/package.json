--- conflicted
+++ resolved
@@ -8,32 +8,20 @@
         "npm": ">=3.9"
     },
     "scripts": {
-<<<<<<< HEAD
-        "build": "webpack --config=webpack.build.js",
-        "clean": "rimraf dist/",
-        "test": "karma start",
-        "test-single-run": "karma start --singleRun --no-auto-watch",
-        "start": "webpack-dev-server --config=webpack.dev.js --colors",
-        "sync": "webpack --config=webpack.build.js --output-path=../server/target/pwm-1.8.0-SNAPSHOT/public/resources/webjars/pwm-client --watch --colors"
-=======
         "build": "webpack --config=webpack.build.js --env.NODE_ENV=production",
         "clean": "rimraf dist/",
         "test": "karma start --env.NODE_ENV=test",
         "test-single-run": "karma start --env.NODE_ENV=test --singleRun --no-auto-watch",
         "start": "webpack-dev-server --config=webpack.dev.js --env.NODE_ENV=dev --colors",
         "sync": "webpack --config=webpack.build.js --env.NODE_ENV=production --output-path=../server/target/pwm-1.8.0-SNAPSHOT/public/resources/webjars/pwm-client --watch --colors"
->>>>>>> 8c911c38
     },
     "author": "",
     "license": "ISC",
     "dependencies": {},
     "devDependencies": {
-<<<<<<< HEAD
-=======
         "@microfocus/ias-icons": "1.0.0-alpha",
         "@microfocus/ng-ias": "1.0.0-alpha1",
         "@microfocus/ux-ias": "1.0.0-alpha",
->>>>>>> 8c911c38
         "@types/angular": "1.6.42",
         "@types/angular-mocks": "1.5.11",
         "@types/angular-translate": "2.15.1",
@@ -42,29 +30,18 @@
         "@types/node": "9.4.2",
         "@uirouter/angularjs": "1.0.14",
         "angular": "1.6.9",
-<<<<<<< HEAD
-=======
         "angular-aria": "1.6.9",
->>>>>>> 8c911c38
         "angular-mocks": "1.6.9",
         "angular-translate": "2.17.0",
         "autoprefixer": "7.2.5",
         "copy-webpack-plugin": "4.4.1",
         "css-loader": "0.28.9",
         "file-loader": "1.1.6",
-<<<<<<< HEAD
-        "fontgen-loader": "0.2.1",
-=======
->>>>>>> 8c911c38
         "html-loader": "0.5.5",
         "html-webpack-plugin": "2.30.1",
         "ignore-loader": "0.1.2",
         "jasmine": "3.0.0",
-<<<<<<< HEAD
-        "jasmine-core": "^2.99.1",
-=======
         "jasmine-core": "2.99.1",
->>>>>>> 8c911c38
         "jshint": "2.9.5",
         "jshint-loader": "0.8.4",
         "json-loader": "0.5.7",
@@ -88,11 +65,7 @@
         "style-loader": "0.20.1",
         "ts-loader": "3.5.0",
         "ts-mockito": "2.2.9",
-<<<<<<< HEAD
-        "tslint": "^5.9.1",
-=======
         "tslint": "5.9.1",
->>>>>>> 8c911c38
         "tslint-loader": "3.5.3",
         "typescript": "2.7.1",
         "url-loader": "0.6.2",
