--- conflicted
+++ resolved
@@ -14,17 +14,6 @@
             </person-card>
         </div>
     </div>
-<<<<<<< HEAD
-=======
-    <div ng-if="$ctrl.isPersonOrphan()">
-        <div class="manager empty-manager">
-            <div class="org-chart-connector"></div>
-            <person-card person="$ctrl.emptyPerson"
-                         show-image="$ctrl.showImages"
-                         size="{{ $ctrl.getManagerCardSize() }}"></person-card>
-        </div>
-    </div>
->>>>>>> b8a8f0af
 </div>
 
 <div class="org-chart-section">
