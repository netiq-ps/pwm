--- conflicted
+++ resolved
@@ -1,4 +1,3 @@
-<<<<<<< HEAD
 <%@ page import="password.pwm.config.FormConfiguration" %>
 <%@ page import="password.pwm.util.LocaleHelper" %>
 <%@ page import="password.pwm.util.StringUtil" %>
@@ -41,7 +40,7 @@
         <p><pwm:display key="Display_UpdateProfileConfirm"/></p>
         <%@ include file="fragment/message.jsp" %>
         <br/>
-        <% final Map<FormConfiguration,String> formDataMap = (Map<FormConfiguration,String>)JspUtility.getAttribute(pageContext, PwmConstants.REQUEST_ATTR.FormData); %>
+        <% final Map<FormConfiguration,String> formDataMap = (Map<FormConfiguration,String>)JspUtility.getAttribute(pageContext, PwmRequest.Attribute.FormData); %>
         <table id="ConfirmProfileTable">
             <% for (final FormConfiguration formConfiguration : formDataMap.keySet()) { %>
             <tr>
@@ -86,95 +85,4 @@
 </div>
 <%@ include file="fragment/footer.jsp" %>
 </body>
-</html>
-
-=======
-<%@ page import="password.pwm.config.FormConfiguration" %>
-<%@ page import="password.pwm.util.LocaleHelper" %>
-<%@ page import="password.pwm.util.StringUtil" %>
-<%@ page import="java.util.Map" %>
-<%--
-  ~ Password Management Servlets (PWM)
-  ~ http://code.google.com/p/pwm/
-  ~
-  ~ Copyright (c) 2006-2009 Novell, Inc.
-  ~ Copyright (c) 2009-2015 The PWM Project
-  ~
-  ~ This program is free software; you can redistribute it and/or modify
-  ~ it under the terms of the GNU General Public License as published by
-  ~ the Free Software Foundation; either version 2 of the License, or
-  ~ (at your option) any later version.
-  ~
-  ~ This program is distributed in the hope that it will be useful,
-  ~ but WITHOUT ANY WARRANTY; without even the implied warranty of
-  ~ MERCHANTABILITY or FITNESS FOR A PARTICULAR PURPOSE.  See the
-  ~ GNU General Public License for more details.
-  ~
-  ~ You should have received a copy of the GNU General Public License
-  ~ along with this program; if not, write to the Free Software
-  ~ Foundation, Inc., 59 Temple Place, Suite 330, Boston, MA  02111-1307  USA
-  --%>
-
-<!DOCTYPE html>
-<%@ page language="java" session="true" isThreadSafe="true"
-         contentType="text/html" %>
-<%@ taglib uri="pwm" prefix="pwm" %>
-<html dir="<pwm:LocaleOrientation/>">
-<%@ include file="fragment/header.jsp" %>
-<body class="nihilo">
-<% final PwmRequest pwmRequest = JspUtility.getPwmRequest(pageContext);%>
-<div id="wrapper">
-    <jsp:include page="fragment/header-body.jsp">
-        <jsp:param name="pwm.PageName" value="Title_UpdateProfileConfirm"/>
-    </jsp:include>
-    <div id="centerbody">
-        <p><pwm:display key="Display_UpdateProfileConfirm"/></p>
-        <%@ include file="fragment/message.jsp" %>
-        <br/>
-        <% final Map<FormConfiguration,String> formDataMap = (Map<FormConfiguration,String>)JspUtility.getAttribute(pageContext, PwmRequest.Attribute.FormData); %>
-        <table>
-            <% for (final FormConfiguration formConfiguration : formDataMap.keySet()) { %>
-            <tr>
-                <td class="key">
-                    <%=formConfiguration.getLabel(JspUtility.locale(request))%>
-                </td>
-                <td>
-                    <%
-                        final String value = formDataMap.get(formConfiguration);
-                        if (formConfiguration.getType() == FormConfiguration.Type.checkbox) {
-                    %>
-                    <%= LocaleHelper.booleanString(Boolean.parseBoolean(value),pwmRequest)%>
-                    <% } else { %>
-                    <%=StringUtil.escapeHtml(value)%>
-                    <% } %>
-                </td>
-            </tr>
-            <% } %>
-
-        </table>
-        <div class="buttonbar">
-            <form style="display: inline" action="<pwm:current-url/>" method="post" name="confirm" enctype="application/x-www-form-urlencoded" class="pwm-form">
-                <button id="confirmBtn" type="submit" class="btn" name="button">
-                    <pwm:if test="showIcons"><span class="btn-icon pwm-icon pwm-icon-check"></span></pwm:if>
-                    <pwm:display key="Button_Confirm"/>
-                </button>
-                <input type="hidden" name="processAction" value="confirm"/>
-                <input type="hidden" name="pwmFormID" value="<pwm:FormID/>"/>
-            </form>
-            <form style="display: inline" action="<pwm:current-url/>" method="post" name="confirm" enctype="application/x-www-form-urlencoded"
-                  class="pwm-form">
-                <button id="gobackBtn" type="submit" class="btn" name="button">
-                    <pwm:if test="showIcons"><span class="btn-icon pwm-icon pwm-icon-backward"></span></pwm:if>
-                    <pwm:display key="Button_GoBack"/>
-                </button>
-                <input type="hidden" name="processAction" value="unConfirm"/>
-                <input type="hidden" name="pwmFormID" value="<pwm:FormID/>"/>
-            </form>
-        </div>
-    </div>
-    <div class="push"></div>
-</div>
-<%@ include file="fragment/footer.jsp" %>
-</body>
-</html>
->>>>>>> be145800
+</html>