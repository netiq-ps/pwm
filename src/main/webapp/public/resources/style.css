/*
 * Password Management Servlets (PWM)
 * http://www.pwm-project.org
 *
 * Copyright (c) 2006-2009 Novell, Inc.
 * Copyright (c) 2009-2016 The PWM Project
 *
 * This program is free software; you can redistribute it and/or modify
 * it under the terms of the GNU General Public License as published by
 * the Free Software Foundation; either version 2 of the License, or
 * (at your option) any later version.
 *
 * This program is distributed in the hope that it will be useful,
 * but WITHOUT ANY WARRANTY; without even the implied warranty of
 * MERCHANTABILITY or FITNESS FOR A PARTICULAR PURPOSE.  See the
 * GNU General Public License for more details.
 *
 * You should have received a copy of the GNU General Public License
 * along with this program; if not, write to the Free Software
 * Foundation, Inc., 59 Temple Place, Suite 330, Boston, MA  02111-1307  USA
 */

html, body {
    font-family: Arial, Helvetica, sans-serif;
    color: #333333;
    font-size: 12px;
    height: 100%;
    margin: 0;
    min-height: 350px;
}

a {
    color: #2D2D2D;
    text-decoration: underline;
    font-weight: bold;
    cursor: pointer;
}

p {
    max-width: 100%;
    color: #2D2D2D;
    position: relative;
    margin-left: auto;
    margin-right: auto;
    font-size: 13px;

}

hr {
    float: none;
    width: 100%;
    position: relative;
    margin-left: 5px;
    margin-top: 30px;
    margin-bottom: 30px;
}

h1 {
    font-size: 16px;
}

h2 {
    font-size: 14px;
}

h3 {
    font-size: 12px;
}

form {
    display: inline;
}

.link-randomPasswordValue {
    cursor: pointer;
    font-family: monospace;
}

#form {
    border-radius: 3px;
    -moz-border-radius: 3px;
    border-collapse: separate;
}

table {
    border-collapse: collapse;
    border: 1px solid #dae1e1;
    width: 98%;
    margin-left: auto;
    margin-right: auto
}

table.nomargin {
    border-collapse: collapse;
    border: 1px solid #dae1e1;
    width: 100%;
    margin:0;
    padding: 0;
}

.tabContent {
    padding: 10px !important;
}

table td {
    border: 1px solid #dae1e1;
    padding: 5px;
}

table td.title {
    text-align: center;
    font-weight: bold;
    font-size: 120%;
    padding-right: 10px;
    background-color: #dae1e1
}

table td.key {
    text-align: right;
    font-weight: bold;
    padding-right: 10px;
    width: 36%;
}

.health-body {
    padding-top:5px;
    padding-bottom:10px;
}

.healthTable-wrapper {
    margin-top:5px; margin-left: 0; margin-right: 0; padding:0;
    max-height: 300px; overflow-y: auto
}

.healthTable-footer {
    text-align: center;
}

.healthTable {
}

.health-GOOD {
    white-space:nowrap;
    background-color: #8ced3f;
    text-align: center;
}

.health-CAUTION {
    white-space:nowrap;
    background-color: #ffcd59;
    text-align: center;
}

.health-CONFIG {
    white-space:nowrap;
    background-color: #ecd5d5;
    text-align: center;
}

.health-WARN {
    white-space:nowrap;
    background-color: #d20734;
    text-align: center;
}

.health-UNKNOWN {
    white-space:nowrap;
    background-color: red;
    text-align: center;
}

.inputfield {
    width: 60%;
    margin: 5px;
    height: 18px;
    padding-left: 4px;
}

.selectfield {
    height: auto;
    width: 60%;
}


.noticebar {
    width: 100%;
    font-size: smaller;
    font-style: italic;
    text-align: center;
}

.noborder {
    border: 0;
    border-collapse: collapse;
} .noborder td {
      border: 0;
      border-collapse: collapse;
  }

.nopadding {
    padding: 0;
}

.nodisplay {
    display: none;
}

/* disable ie password reveal */
input[type=password]::-ms-reveal{display: none;}

.tokenInput {
    height: 130px;
    width: 90%;
    resize: none;
    display: block;
    margin-bottom: 30px;
}

.icon-showhidepassword {
}

.changepasswordfield {
    width: 90%;
    margin-right: 5px;
}

.menubutton_key {
    border: 0;
    width: 160px;
    table-layout: fixed;
}

.menubutton {
    max-width: 135px;
    width: 135px;
    padding: 4px 11px;
    display: block;
    border-radius: 3px;
    border: 10px;
    color: black;
    margin: 0 5px;
    cursor: pointer;
}


/* main body wrapper, all elements (except footer) should be within wrapper */
#wrapper {
    width: 100%;
    min-height: 100%;
    height: auto !important;
    height: 100%;
    margin: 0 auto -60px;
    position: relative;
}

/* main content section, all content should be inside a centerbody div */
#centerbody {
    width: 600px;
    padding: 5px;
    margin-top: 20px;
    position: relative;
    margin-left: auto;
    margin-right: auto;
    clear: both;
}

#centerbody.wide {
    width: 90%;
    min-width: 600px;
}

#centerbody.tall {
    bottom: 80px;
    height: auto !important;
    left: 40px;
    margin: auto;
    min-width: auto;
    position: absolute;
    right: 40px;
    top: 100px;
    width: auto;
}

/* tile styles */
#centerbody.tile-centerbody {
    position: relative;
    background-color: transparent;
    border: 0;
    padding: 25px;
    margin-top: 0;
    min-width: 150px;
    box-shadow: none;
}

#centerbody.tile-centerbody > a {
    display: inline-block;
}

.tile {
    position: relative;
    float: left;
    background: #fff;
    border: 1px solid #f6f9f8;
    border-radius: 2px;
    margin-right: 5px;
    margin-bottom: 5px;
    text-align: center;
    padding: 10px;
    width: 165px;
    height: 165px;
    overflow: hidden;
    z-index: 600;
    font-weight: normal;
}


.tile:hover {
    background: #fff;
    border: 1px solid #808080;
    cursor: pointer;
}

.tile-image {
    background: transparent none no-repeat scroll center center;
    font: 40px FontAwesome;
    height: 50px;
    margin-bottom: 5px;
}

.tile-image > .btn-icon {
    margin-right: 0;
}

.tile-image.password-image:before {
    content: "\f084";
}

.tile-image.search-image:before {
    content: "\f002";
}

.tile-image.security-image:before {
    content: "\f0cb";
}

.tile-image.mobile-image:before {
    content: "\f029";
}

.tile-image.profile-image:before {
    content: "\f044";
}

.tile-image.shortcut-image:before {
    content: "\f08e";
}

.tile-image.user-image:before {
    content: "\f016";
}

.tile-image.support-image:before {
    content: "\f007";
}

.tile-image.guest-image:before {
    content: "\f0c0";
}

.tile-image.admin-image:before {
    content: "\f0e4";
}

.tile-image.configmanager-image:before {
    content: "\f085";
}

.tile-image.selfdelete-image:before {
    content: "\f235";
}

.tile-title {
    color: #434c50;
    font-size: 16px;
    overflow: hidden;
    margin-bottom: 2px;
    text-overflow: ellipsis;
}

.tile-subtitle {
    font-size: 12px;
    font-weight: normal;
    line-height: 14px;
    color: #808080;
    overflow: hidden;
    height: 70px;
}

/* all forms use a buttonbar div containing the action buttons */
.buttonbar {
    width: 100%;
    margin-top: 15px;
    margin-bottom: 15px;
}

.btn {
    border-style:none;
    border-radius: 3px;
    padding: 5px 10px;
    margin: 9px 7px;
    text-decoration: none;
    color: white;
    background: #3e374c;
    cursor: pointer;
}.btn:disabled {
     color: #9e9e9e;
}

.helpdesk-detail-btn {
    margin-bottom: 10px;
    width: 175px;
}

/* used for password complexity meter */
div.progress-container {
    border: 1px solid #ccc;
    width: 90px;
    margin: 2px 5px 2px 0;
    padding: 1px;
    float: left;
    background: white;
}

div.progress-container > div {
    background-color: #ffffff;
    height: 10px;
}

/* header stuff */
#header {
    width: 100%;
    height: 70px;
    margin: 0;
    background-image: url('header-gradient.gif'); /* for older ie browsers */
    background:linear-gradient(to bottom, #3e374c, #08070f );
    z-index: 5;
    position: relative;
}

#header-balance-div {
    position: absolute;
    text-align:left;
    border-width:0;
    top: 19px;
    left:18px;
}


#header-center {
    width: 600px;
    margin: 0 auto;
    position:relative;
    padding:4px;
}

#header-center-left {
    float: left;
    max-width: 400px;
}

#header-center-right {
  position: absolute;
  right: 0;
  top: 10px;
}

#header-menu-alert {
    animation: blink 4s infinite;
    color: #e50000;
}

#header-menu-wrapper {
    display: inline-block;
    margin-right: 20px;
}

.header-button {
    text-align: center;
    width: auto;
    padding: 1px 5px;
    display: inline-block;
    border: 10px;
    color: black;
    margin: 4px 0 4px 8px;
    cursor: pointer;
    background: white;
    text-decoration: none;
    white-space: nowrap;
    border-radius: 2px;
}

#page-content-title {
    display: none; /* must be overridden by themes to use */
}

#header-page {
    padding-top: 9px;
    margin-left: auto;
    margin-right: auto;
    font-family: Trebuchet MS, sans-serif;
    font-size: 22px;
    color: #FFFFFF;
}

#header-title {
    margin: auto;
    font-family: Trebuchet MS, sans-serif;
    font-size: 14px;
    color: #FFFFFF;
    position: relative;
}

#header-warning-backdrop {
    bottom: 0;
    display: none;
    left: 0;
    position: absolute;
    right: 0;
    top: 0;
    z-index: 1000;
}

#header-warning {
    text-align: center;
    position: absolute;
    width: 200px;
    border: 2px solid #aaaaaa;
    background-color: #DDDDDD;
    padding: 15px;
    z-index: 1000;
}

#header-warning span {
    padding-left: 3px;
    padding-right: 3px;
}

#header-warning-message {
margin-right: 20px;
}

.header-warning-row {
    margin-bottom: 10px;
}

.header-warning-healthData {
    cursor: pointer;
}

.header-warning-version {
	font-size: 10px;
	text-align: center;
	letter-spacing: .5px;
	margin-top: 20px;
	margin-bottom: 0;
}


	.header-warning-buttons {
		text-align: left;
	}
	.header-warning-button {
		text-align: left;
		color: #f6f6f6;
		font-size: 15px;
		font-weight: normal;
		text-decoration: none;
		width: auto;
		padding: 8px;
		border-radius: 3px;
	    display: block;
    	color: black;
    	cursor: pointer;
	}
	.header-warning-button:hover {
		background-color: #ededed;
		}
	.header-warning-button span.btn-icon {
			display: none !important;		
		}

.header-error {
	color: #fff;
    white-space: normal;
    max-width: 600px;
    padding: 5px;
    margin-top: 10px;
    margin-left: auto;
    margin-right: auto;
    position: relative;
    background-color: #d1281b;
    border-radius: 3px;
}

.clear {
    clear: both;
}

.message {
    display: block;
    padding: 6px;
    width: 90%;
    background-color: inherit;
    border-radius: 3px;
}

.message-info {
    background-color: #dae1e1;
}

.message-error {
    background-color: #FFCD59;
}

.message-success {
    background-color: #70cff0;
}

.push, #footer {
    height: 60px;
}

#footer {
    position: relative;
    text-align: center;
    width: 100%;
    color: #555555;
    font-size: 11px;
    margin: 0;
}

#footer-content {
    position: absolute;
    width: 100%;
    bottom: 0;
    padding-bottom: 10px;
}


#footer .infotext {
    font-family: Arial, Helvetica, sans-serif;
    color: #333333;
    font-size: 12px;
}

#capslockwarning {
    bottom: 0;
    left: 0;
    width: 100%;
    z-index: 101;
    height: 5em;
    text-align: center;
    padding: 0;
    position: fixed;
    margin-left: auto;
    margin-right: auto;
    color: #ffffff;
    font-weight: bold;
    font-variant: small-caps;
    margin-top: 2px;
    margin-bottom: 2px;
    background-color: #d20734;
    border-radius: 3px;
}



.agreementText {
    border: 0;
    background-color: #DDDDDD;
    border-radius: 7px;
    padding: 10px;
    max-height: 300px;
    overflow: auto;
    font-family: monospace;
}


/* hide recaptcha iframe near footer */
body > iframe[src="about:blank"] {
    display:none !important;
}

.qrcodeblock {
    background-color: white;
}

img.qrcodeimage {
    cursor: none;
    background-color: white;
    display: block;
    margin-left: auto;
    margin-right: auto;
}

.timestamp {
    cursor: pointer;
}

.timestamp:hover {
    background-color: #fff8cc;
    border-radius: 2px;
}

.btn-icon {
    margin-right: 5px;
    cursor: pointer;
}

.action-icon {
    margin-left: 3px;
    cursor: pointer;
}

.pageOverlay {
    top: 0;
    left: 0;
    position: absolute;
    height: 100%;
    width: 100%;
    z-index: 1001;
    display: none;
    opacity:0.6;
    background-color: black;
}

.grid.tall {
    bottom: 10px;
    height: auto;
    left: 10px;
    position: absolute;
    right: 10px;
    top: 45px;
    cursor: pointer;
}

.checkboxWrapper {
    border: 0;
    padding: 5px 10px 5px 0;
    border-radius: 3px;
}

select {
    padding:0;
    margin: 0;
    border-radius:2px;
    border-color: #bfbfbf;
    font-size: 9pt;
    background: #f8f8f8;
    display: inline-block;
}

#button-openHeader {
    position: absolute;
    top: 30px;
    right: 10px;
    z-index: 100;
    cursor: pointer;
    color: #f39c12;
}

#button-openHeader span {
    font-size: 18px;
}

#button-closeHeader {
    background: transparent url("close_40.png") no-repeat scroll 0 0 / cover ;
    cursor: pointer;
    height: 20px;
    position: absolute;
    right: 5px;
    top: 5px;
    width: 20px;
}

.footnote {
    font-style: italic;
    text-align: center;
    font-size: smaller
}

.icon-likeUserSearch {
    cursor: pointer;
    float: right;
}

#localeSelectionMenu {
    white-space: nowrap;
    cursor: pointer;
    text-decoration: none;
    background:none;
    border:none;
    font-size:1em;
    padding:0;
    color:inherit;
}

.localeDisplayName {
    text-decoration: underline;
}

.login-wrapper {
    width:400px;
}
.sign-in { margin-left: 15px;}

#login .inputfield, #configLogin .inputfield {
	margin: 0;
	padding: 6px;
	width: 250px;
	margin-right: 8px;
	font-size: 15px;
}

#login .buttonbar #submitBtn {
	margin: 0;
	width: auto;
	height: auto;
	min-width: 80px;
	padding: 5px 10px;
	font-size: 14px;
	border: 1px solid transparent;
}

	#login .buttonbar #submitBtn span {
		display: none;
	}

input[type=search] {
}

.navbutton {
    cursor: pointer;
    display: inline;
    font-weight: normal;
}

.navbutton.selected {
    box-shadow: none;
}

.simpleModeResponseSelection {
    font-size: 13px;
}

.formFieldLabel {
    font-size: 13px;
    font-weight: bold;
}

.searchbar {
    margin-left: auto;
    margin-right: auto;
    position: relative;
    text-align: center;
    width: 100%;
}

#panel-searchbar {
    min-width: 550px;
}

#panel-searchbar * {
    vertical-align: middle;
}

#searchIndicator, #maxResultsIndicator {
    margin-top: -9px;
    position: absolute;
    top: 50%;
}

.searchbar::before {
    content: "\f002";
    font-family: FontAwesome;
    vertical-align: -1px;
}

.searchbar .searchbar-extras {
    display: inline-block;
    position: relative;
}

.searchbar .searchbar-extras div {
    display: inline-block;
}

.searchbar #verifications-btn {
    display: inline-block;
    margin-left: 20px;
}

.searchbar #button-show-current-verifications {
    margin: 0;
}

.formFieldWrapper {
    padding-bottom: 10px;
}

progress:not([value]) {
    width: 100%;
    height: 20px;
}

progress[value] {
    height: 20px;
    width: 100%;
    color: orange;
}


.blink { animation: blink 4s infinite; }
@keyframes blink {0%{opacity:0} 20%{opacity:1} 80%{opacity:1} 100%{opacity:0}}

@keyframes fadein { from { opacity:0; } to { opacity:1; } }

.meteredProgressBar {
    width:80%;
    margin-left: 10%;
    margin-right: 10%;
    padding-top: 70px;
}

.dgrid-row-odd {
    background: #fff;
}


/* begin dialog section */
.dialogBody { width: 500px; max-width: 500px; }
.dialogBody.narrow { width: 350px; max-width: 350px; }
.dialogBody.wide { width: 95%; max-width: 100%; min-width: 800px; }
.WaitDialogBlank { height: 35px; width: 35px; margin-left: auto; margin-right: auto; background-image: url('wait.gif'); background-size: 35px; background-repeat: no-repeat;}
#dialogPopup_underlay { background-color: #222222; }
#idleDialog_underlay { background-color: #111111; }
dialog::backdrop { background: rgba(0,0,0,0.6); }
dialog { border: 2px solid #DDDDDD; border-radius: 3px; padding:0; max-width: 100%;}
dialog .titleBar { text-align: center; font-weight: bold; padding-top: 3px; padding-bottom: 3px; background-color: #eaeaea; margin-bottom: 5px; }
dialog .body { padding:5px; max-height: 98vh; overflow-x: auto; }
dialog .closeIcon { float: right; cursor: pointer; margin-right: 3px; }
/* end dialog section */


/* begin peoplesearch section */

.icon-peoplesearch-orgChart {
    background-image: url("orgChart.png");
    border: 1px solid #d8e2e2;
    cursor: pointer;
    height: 30px;
    padding: 2px;
    position: absolute;
    right: 5px;
    top: 5px;
    width: 30px;
}

.icon-peoplesearch-orgChart:hover {
    background-color: rgb(246, 246, 246);
    border-color: #949494;
}

.panel-peoplesearch-userDetailPhoto { display: inline;  }
.img-peoplesearch-userDetailPhoto { width: auto; height: 80px; border-radius: 3px; border: 1px solid #dae1e1; }
.panel-peoplesearch-person { margin-left:5px; background: #eaeaea; position: relative; padding: 6px; width: auto; height: 83px; margin-right: 5px; margin-bottom: 10px; border:  1px solid transparent; }
.panel-peoplesearch-displayNames { margin-left: 10px; vertical-align: top; display: inline-block; position: relative }


#peopleSearch-userDetailWrapper { max-height: 450px; overflow-y: auto; }
.peoplesearch-input-username, .helpdesk-input-username { width:400px; }

.peopleSearch-userDetails { max-height: 450px; overflow-y: auto; border: 1px solid #d8e2e2; }
.peopleSearch-userDetails td.key { font-weight: normal; color: #949494; width: auto; padding: 3px 15px 3px 10px; border-bottom: 1px solid #d8e2e2; }


/* end peoplesearch section */


/* begin peoplesearch org chart section */
.dialogBody.orgChart { width: 550px; max-width: 550px; }
.panel-orgChart-parent .panel-orgChart-person {border-left: 5px solid #697c87;}
.panel-orgChart-parent .panel-orgChart-person:hover {border-left: 5px solid #26A9E0;}
.panel-orgChart-parent { margin-left: 5px }
.panel-orgChart-person { position: relative; background: #eaeaea; padding: 6px; width: 220px; height: 70px; margin-right: 10px; margin-bottom: 10px; border: 1px solid transparent; cursor:pointer; }
.panel-orgChart-sibling { float: left; display: block; }
.panel-orgChart-siblings { margin-left: 40px; }
.panel-orgChart-userPhoto { width: 40px;  height: 40px; float: left; border-radius: 2px; margin-right: 6px; margin-bottom: 35px;  }
.img-orgChart-userPhoto { display: block; width: auto; height:auto; max-height: 100%; margin: auto; max-width: 100%; border: 1px solid #dae1e1; border-radius: 2px; }
.icon-orgChart-up { position: absolute; left: 12px; top: 54px; padding: 4px 8px; border: 1px solid #abb5b7; }
.icon-orgChart-down {position: absolute; left: 12px; top: 54px; padding: 4px 8px; border: 1px solid #abb5b7;}
.panel-orgChart-displayNames { }
.panel-orgChart-displayName-1 { font-weight: bold; font-size: 14px; }
.panel-orgChart-displayName-2 { color: #697374; white-space: nowrap; overflow: hidden; text-overflow: ellipsis; }
.panel-orgChart-displayName-3 { color: #697374; white-space: nowrap; overflow: hidden; text-overflow: ellipsis; font-size: 11px;}
.panel-orgChart-displayName-4 { color: #697374; white-space: nowrap; overflow: hidden; text-overflow: ellipsis; font-size: 11px; }
.panel-orgChart-displayName-5 { color: #697374; white-space: nowrap; overflow: hidden; text-overflow: ellipsis; font-size: 11px; }
.panel-orgChart-person:hover { border:  1px solid #26A9E0; }
.panel-orgChart { max-height: 80vh; overflow-y: auto }
.panel-orgChart-footer {clear: both; margin-bottom: 10px; }
/* end peoplesearch org chart section */

#centerbody.attribution-centerbody {
    background-color: #f6f9f8;
}

.licenseBlock {
    background-color: #eef2f2;
    border: 1px solid #dae1e1;
    border-radius: 3px;
    margin-bottom: 10px;
    padding: 10px 5px;
}

.licenseBlock a {
    color: #0088ce;
    font-weight: normal;
    text-decoration: none;
}

.licenseBlock .dependency-name {
    font-size: 13px;
    font-weight: bold;
}

.licenseBlock > div {
    padding: 1px;
}

.attribution-centerbody .page-title {
    font-size: 16px;
    font-weight: bold;
}

.footer-segment::after { padding: 10px; content: '\2022'; filter: brightness(50%); }
.footer-segment:last-child:after { content: ""; }​

.center { text-align: center; }

.display-none {
    display: none;
}

#header-menu-icon::after {
    content: "\f141";
    font: 12px FontAwesome;
}

#header-username-caret {
    display: inline-block;
}


#header-username-group, #header-username {
    display: inline-block;
}

#header-menu-wrapper > #header-username {
    display: block;
}

#header-menu {
    cursor: pointer;
    text-align: right;
}


#header-menu:only-child {
    padding-top: 15px;
}

#HomeButton span.pwm-icon, #LogoutButton span.pwm-icon, #header-username-caret span.pwm-icon {
    font: 20px FontAwesome;
    margin-right: 0px;
}


#header-menu-icon {
    display: inline-block;
}

#header {
    color: white;
}

.something {
    display: none;
}

#grid-hider-menu {
    width: 200px;
}

<<<<<<< HEAD
[ng\:cloak], [ng-cloak], [data-ng-cloak], [x-ng-cloak], .ng-cloak, .x-ng-cloak {
  display: none !important;
}

#people-search-view {
    bottom: 0;
    display: block;
    left: 0;
    margin: 5px;
    position: absolute;
    right: 0;
    top: 0;
}

#people-search-component-view {
    bottom: 0;
    left: 0;
    position: absolute;
    right: 0;
    top: 85px;
}

#people-search-view-toggle {
    border: 1px solid transparent;
    color: #808080;
    cursor: pointer;
    font-size: 20px;
    height: 24px;
    position: absolute;
    right: 0;
    top: 42px;
    width: 24px;
}

#people-search-view-toggle.fa::before {
    left: 2px;
    position: absolute;
    top: 2px;
}

#people-search-view-toggle:hover {
    background-color: #f6f9f8;
    border: 1px solid #dae1e1;
    color: #0088ce;
}

people-search-table {
    border: 1px solid #dae1e1;
    bottom: 0;
    left: 0;
    overflow: auto;
    position: absolute;
    right: 0;
    top: 0;
}

people-search-table table {
    border: 0 none;
    width: 100%;
}

people-search-table table th, people-search-table table td {
    border-bottom: 1px solid #dae1e1;
    font-weight: normal;
    overflow: hidden;
    padding: 5px;
    text-align: left;
    vertical-align: top;
}

people-search-table table th {
    background-color: #eee;
    color: #697c87;
}

people-search-cards {
    bottom: 0;
    left: 0;
    overflow: auto;
    position: absolute;
    right: 0;
    top: 0;
}

.person-card-list .person-card {
    background-color: #eef2f2;
    border: 1px solid #eef2f2;
    display: inline-block;
    height: 60px;
    margin-right: 5px;
    margin-top: 5px;
    padding: 10px;
    vertical-align: top;
    width: 200px;
}

.person-card-list .person-card:hover {
    background: #f6f9f8 none repeat scroll 0 0;
    border: 1px solid #28a9e1 !important;
    cursor: pointer;
}

.person-card-list .person-card {
    position: relative;
}

.person-card-list .person-card .person-card-image {
    background: gray url("UserPhoto.png") no-repeat scroll 0 0 / 50px 50px;
    height: 50px;
    position: absolute;
    top: 10px;
    width: 50px;
}

.person-card-list .person-card .person-card-details {
    left: 70px;
    position: absolute;
    top: 10px;
}

.person-card-row-1 {
    color: black;
    font-size: 14px;
}

.person-card-row-2, .person-card-row-3, .person-card-row-4 {
    color: #808080;
    font-size: 12px;
}

org-chart {
    bottom: 0;
    left: 0;
    position: absolute;
    right: 0;
    top: 0;
}

#orgchart-content {
    bottom: 0;
    left: 0;
    overflow: auto;
    position: absolute;
    right: 0;
    top: 42px;
}

.orgchart-primary-person {
    background: #fff none repeat scroll 0 0;
    border: 3px solid #808080;
    border-radius: 3px;
    float: none;
    height: 160px;
    margin: 20px 0 0;
    position: relative;
    width: 340px;
}

.orgchart-primary-person {
    margin-left: 120px;
}

.orgchart-primary-person .orgchart-picture {
    background: rgba(0, 0, 0, 0) url("UserPhoto.png") repeat scroll 0 0 / 65px 65px;
    height: 65px;
    left: 10px;
    position: absolute;
    top: 10px;
    width: 65px;
}

.orgchart-num-reports {
    background-color: #dae1e1;
    border-radius: 2px;
    color: #434c50;
    font-size: 12px;
    height: 18px;
    line-height: 18px;
    margin-bottom: 0;
    padding-bottom: 0;
    position: absolute;
    right: 3px;
    text-align: center;
    top: 3px;
    width: 25px;
}

.orgchart-primary-person .orgchart-primary-field {
    color: #808080;
    left: 90px;
    font-size: 13px;
    position: absolute;
}

.orgchart-primary-person .orgchart-primary-field.link,
.orgchart-primary-person .orgchard-field-value.link {
    color: #0088ce;
}

.orgchart-primary-person .orgchart-field-0 {
    color: black;
    font-size: 14px;
    top: 10px;
}

.orgchart-primary-person .orgchart-field-1 {
    top: 28px;
}

.orgchart-primary-person .orgchart-field-2 {
    top: 46px;
}

.orgchart-primary-person .orgchart-secondary-field {
    position: absolute;
    left: 10px;
}

.orgchart-primary-person .orgchart-secondary-field .orgchard-field-name {
    color: #808080;
    display: inline-block;
    font-size: 13px;
    overflow: hidden;
    width: 100px;
}

.orgchart-primary-person .orgchart-secondary-field .orgchard-field-value {
    display: inline-block;
    font-size: 13px;
    overflow: hidden;
    width: 215px;
}

.orgchart-primary-person .orgchart-field-3 {
    border-top: 1px solid #dae1e1;
    padding-top: 8px;
    top: 80px;
}

.orgchart-primary-person .orgchart-field-4 {
    top: 111px;
}

.orgchart-primary-person .orgchart-field-5 {
    top: 134px;
}

.orgchart-direct-reports .num-reports {
    position: absolute;
    right: 3px;
    top: 3px;
}

.orgchart-direct-reports {
    border-top: 3px solid #808080;
    margin-right: 25px;
    margin-top: 40px;
    min-width: 700px;
    padding-top: 0;
}

.orgchart-management {
    margin-left: 90px;
    min-width: 650px;
}

.orgchart-management .orgchart-manager {
    display: inline-block;
    padding-top: 75px;
    position: relative;
    width: 130px;
}

.orgchart-manager-fields {
    background-color: white;
    padding: 4px;
}

.orgchart-manager .orgchart-separator {
    background-color: #dae1e1;
    height: 3px;
    position: absolute;
    top: 40px;
    width: 100%;
}

.orgchart-primary-person-connector {
    background-color: #808080;
    height: 290px;
    left: 155px;
    position: absolute;
    top: 50px;
    width: 5px;
}

.orgchart-manager .orgchart-separator.first {
    margin-left: 50%;
    width: 50%;
}

.orgchart-manager .orgchart-separator.last {
    margin-right: 50%;
    width: 50%;
}

.orgchart-manager .orgchart-separator.first.last {
    display: none;
}

.orgchart-manager .orgchart-field {
    color: #808080;
    font-size: 12px;
    text-align: center;
    overflow: hidden;
    text-overflow: ellipsis;
    white-space: nowrap;
}

.orgchart-manager .orgchart-picture {
    left: 35px;
    margin: 0 auto;
    position: absolute;
    top: 10px;
    width: 50%;
}

.orgchart-manager .orgchart-picture img {
    border: 3px solid #dae1e1;
    border-radius: 50%;
    height: 50px;
    margin: 3px;
    width: 50px;
}

#orgchart-close {
    background: transparent url("close_40.png") no-repeat scroll 0 0 / 20px 20px;
    border: 1px solid transparent;
    height: 20px;
    position: absolute;
    right: 0;
    top: 0;
    width: 20px;
}

#orgchart-close:hover {
    background-color: #f6f9f8;
    border: 1px solid #dae1e1;
    color: #0088ce;
}

.orgchart-title {
    color: #808080;
    font-size: 14px;
    left: 0;
    position: absolute;
}

.orgchart-management-title {
    top: 25px;
}

.orgchart-direct-reports-title {
    top: 315px;
}
=======
#idle-overlay {
    position:fixed;
    top:0;
    bottom:0;
    left:0;
    right:0;
    background-color: black;
    opacity: 0.8;
    z-index:1001;
}

#idle-overlay-message{
    position: absolute;
    margin: auto;
    opacity: 1;
    padding: 15px;
    text-align:center;
    top: 0;
    right: 0;
    bottom: 0;
    left: 0;
    width: 500px;
    height: 100px;
    background-color: white;
    border-radius: 3px;
    z-index:1002;
}
>>>>>>> a47e4d32
<|MERGE_RESOLUTION|>--- conflicted
+++ resolved
@@ -1101,372 +1101,6 @@
     width: 200px;
 }
 
-<<<<<<< HEAD
-[ng\:cloak], [ng-cloak], [data-ng-cloak], [x-ng-cloak], .ng-cloak, .x-ng-cloak {
-  display: none !important;
-}
-
-#people-search-view {
-    bottom: 0;
-    display: block;
-    left: 0;
-    margin: 5px;
-    position: absolute;
-    right: 0;
-    top: 0;
-}
-
-#people-search-component-view {
-    bottom: 0;
-    left: 0;
-    position: absolute;
-    right: 0;
-    top: 85px;
-}
-
-#people-search-view-toggle {
-    border: 1px solid transparent;
-    color: #808080;
-    cursor: pointer;
-    font-size: 20px;
-    height: 24px;
-    position: absolute;
-    right: 0;
-    top: 42px;
-    width: 24px;
-}
-
-#people-search-view-toggle.fa::before {
-    left: 2px;
-    position: absolute;
-    top: 2px;
-}
-
-#people-search-view-toggle:hover {
-    background-color: #f6f9f8;
-    border: 1px solid #dae1e1;
-    color: #0088ce;
-}
-
-people-search-table {
-    border: 1px solid #dae1e1;
-    bottom: 0;
-    left: 0;
-    overflow: auto;
-    position: absolute;
-    right: 0;
-    top: 0;
-}
-
-people-search-table table {
-    border: 0 none;
-    width: 100%;
-}
-
-people-search-table table th, people-search-table table td {
-    border-bottom: 1px solid #dae1e1;
-    font-weight: normal;
-    overflow: hidden;
-    padding: 5px;
-    text-align: left;
-    vertical-align: top;
-}
-
-people-search-table table th {
-    background-color: #eee;
-    color: #697c87;
-}
-
-people-search-cards {
-    bottom: 0;
-    left: 0;
-    overflow: auto;
-    position: absolute;
-    right: 0;
-    top: 0;
-}
-
-.person-card-list .person-card {
-    background-color: #eef2f2;
-    border: 1px solid #eef2f2;
-    display: inline-block;
-    height: 60px;
-    margin-right: 5px;
-    margin-top: 5px;
-    padding: 10px;
-    vertical-align: top;
-    width: 200px;
-}
-
-.person-card-list .person-card:hover {
-    background: #f6f9f8 none repeat scroll 0 0;
-    border: 1px solid #28a9e1 !important;
-    cursor: pointer;
-}
-
-.person-card-list .person-card {
-    position: relative;
-}
-
-.person-card-list .person-card .person-card-image {
-    background: gray url("UserPhoto.png") no-repeat scroll 0 0 / 50px 50px;
-    height: 50px;
-    position: absolute;
-    top: 10px;
-    width: 50px;
-}
-
-.person-card-list .person-card .person-card-details {
-    left: 70px;
-    position: absolute;
-    top: 10px;
-}
-
-.person-card-row-1 {
-    color: black;
-    font-size: 14px;
-}
-
-.person-card-row-2, .person-card-row-3, .person-card-row-4 {
-    color: #808080;
-    font-size: 12px;
-}
-
-org-chart {
-    bottom: 0;
-    left: 0;
-    position: absolute;
-    right: 0;
-    top: 0;
-}
-
-#orgchart-content {
-    bottom: 0;
-    left: 0;
-    overflow: auto;
-    position: absolute;
-    right: 0;
-    top: 42px;
-}
-
-.orgchart-primary-person {
-    background: #fff none repeat scroll 0 0;
-    border: 3px solid #808080;
-    border-radius: 3px;
-    float: none;
-    height: 160px;
-    margin: 20px 0 0;
-    position: relative;
-    width: 340px;
-}
-
-.orgchart-primary-person {
-    margin-left: 120px;
-}
-
-.orgchart-primary-person .orgchart-picture {
-    background: rgba(0, 0, 0, 0) url("UserPhoto.png") repeat scroll 0 0 / 65px 65px;
-    height: 65px;
-    left: 10px;
-    position: absolute;
-    top: 10px;
-    width: 65px;
-}
-
-.orgchart-num-reports {
-    background-color: #dae1e1;
-    border-radius: 2px;
-    color: #434c50;
-    font-size: 12px;
-    height: 18px;
-    line-height: 18px;
-    margin-bottom: 0;
-    padding-bottom: 0;
-    position: absolute;
-    right: 3px;
-    text-align: center;
-    top: 3px;
-    width: 25px;
-}
-
-.orgchart-primary-person .orgchart-primary-field {
-    color: #808080;
-    left: 90px;
-    font-size: 13px;
-    position: absolute;
-}
-
-.orgchart-primary-person .orgchart-primary-field.link,
-.orgchart-primary-person .orgchard-field-value.link {
-    color: #0088ce;
-}
-
-.orgchart-primary-person .orgchart-field-0 {
-    color: black;
-    font-size: 14px;
-    top: 10px;
-}
-
-.orgchart-primary-person .orgchart-field-1 {
-    top: 28px;
-}
-
-.orgchart-primary-person .orgchart-field-2 {
-    top: 46px;
-}
-
-.orgchart-primary-person .orgchart-secondary-field {
-    position: absolute;
-    left: 10px;
-}
-
-.orgchart-primary-person .orgchart-secondary-field .orgchard-field-name {
-    color: #808080;
-    display: inline-block;
-    font-size: 13px;
-    overflow: hidden;
-    width: 100px;
-}
-
-.orgchart-primary-person .orgchart-secondary-field .orgchard-field-value {
-    display: inline-block;
-    font-size: 13px;
-    overflow: hidden;
-    width: 215px;
-}
-
-.orgchart-primary-person .orgchart-field-3 {
-    border-top: 1px solid #dae1e1;
-    padding-top: 8px;
-    top: 80px;
-}
-
-.orgchart-primary-person .orgchart-field-4 {
-    top: 111px;
-}
-
-.orgchart-primary-person .orgchart-field-5 {
-    top: 134px;
-}
-
-.orgchart-direct-reports .num-reports {
-    position: absolute;
-    right: 3px;
-    top: 3px;
-}
-
-.orgchart-direct-reports {
-    border-top: 3px solid #808080;
-    margin-right: 25px;
-    margin-top: 40px;
-    min-width: 700px;
-    padding-top: 0;
-}
-
-.orgchart-management {
-    margin-left: 90px;
-    min-width: 650px;
-}
-
-.orgchart-management .orgchart-manager {
-    display: inline-block;
-    padding-top: 75px;
-    position: relative;
-    width: 130px;
-}
-
-.orgchart-manager-fields {
-    background-color: white;
-    padding: 4px;
-}
-
-.orgchart-manager .orgchart-separator {
-    background-color: #dae1e1;
-    height: 3px;
-    position: absolute;
-    top: 40px;
-    width: 100%;
-}
-
-.orgchart-primary-person-connector {
-    background-color: #808080;
-    height: 290px;
-    left: 155px;
-    position: absolute;
-    top: 50px;
-    width: 5px;
-}
-
-.orgchart-manager .orgchart-separator.first {
-    margin-left: 50%;
-    width: 50%;
-}
-
-.orgchart-manager .orgchart-separator.last {
-    margin-right: 50%;
-    width: 50%;
-}
-
-.orgchart-manager .orgchart-separator.first.last {
-    display: none;
-}
-
-.orgchart-manager .orgchart-field {
-    color: #808080;
-    font-size: 12px;
-    text-align: center;
-    overflow: hidden;
-    text-overflow: ellipsis;
-    white-space: nowrap;
-}
-
-.orgchart-manager .orgchart-picture {
-    left: 35px;
-    margin: 0 auto;
-    position: absolute;
-    top: 10px;
-    width: 50%;
-}
-
-.orgchart-manager .orgchart-picture img {
-    border: 3px solid #dae1e1;
-    border-radius: 50%;
-    height: 50px;
-    margin: 3px;
-    width: 50px;
-}
-
-#orgchart-close {
-    background: transparent url("close_40.png") no-repeat scroll 0 0 / 20px 20px;
-    border: 1px solid transparent;
-    height: 20px;
-    position: absolute;
-    right: 0;
-    top: 0;
-    width: 20px;
-}
-
-#orgchart-close:hover {
-    background-color: #f6f9f8;
-    border: 1px solid #dae1e1;
-    color: #0088ce;
-}
-
-.orgchart-title {
-    color: #808080;
-    font-size: 14px;
-    left: 0;
-    position: absolute;
-}
-
-.orgchart-management-title {
-    top: 25px;
-}
-
-.orgchart-direct-reports-title {
-    top: 315px;
-}
-=======
 #idle-overlay {
     position:fixed;
     top:0;
@@ -1494,4 +1128,368 @@
     border-radius: 3px;
     z-index:1002;
 }
->>>>>>> a47e4d32
+
+[ng\:cloak], [ng-cloak], [data-ng-cloak], [x-ng-cloak], .ng-cloak, .x-ng-cloak {
+  display: none !important;
+}
+
+#people-search-view {
+    bottom: 0;
+    display: block;
+    left: 0;
+    margin: 5px;
+    position: absolute;
+    right: 0;
+    top: 0;
+}
+
+#people-search-component-view {
+    bottom: 0;
+    left: 0;
+    position: absolute;
+    right: 0;
+    top: 85px;
+}
+
+#people-search-view-toggle {
+    border: 1px solid transparent;
+    color: #808080;
+    cursor: pointer;
+    font-size: 20px;
+    height: 24px;
+    position: absolute;
+    right: 0;
+    top: 42px;
+    width: 24px;
+}
+
+#people-search-view-toggle.fa::before {
+    left: 2px;
+    position: absolute;
+    top: 2px;
+}
+
+#people-search-view-toggle:hover {
+    background-color: #f6f9f8;
+    border: 1px solid #dae1e1;
+    color: #0088ce;
+}
+
+people-search-table {
+    border: 1px solid #dae1e1;
+    bottom: 0;
+    left: 0;
+    overflow: auto;
+    position: absolute;
+    right: 0;
+    top: 0;
+}
+
+people-search-table table {
+    border: 0 none;
+    width: 100%;
+}
+
+people-search-table table th, people-search-table table td {
+    border-bottom: 1px solid #dae1e1;
+    font-weight: normal;
+    overflow: hidden;
+    padding: 5px;
+    text-align: left;
+    vertical-align: top;
+}
+
+people-search-table table th {
+    background-color: #eee;
+    color: #697c87;
+}
+
+people-search-cards {
+    bottom: 0;
+    left: 0;
+    overflow: auto;
+    position: absolute;
+    right: 0;
+    top: 0;
+}
+
+.person-card-list .person-card {
+    background-color: #eef2f2;
+    border: 1px solid #eef2f2;
+    display: inline-block;
+    height: 60px;
+    margin-right: 5px;
+    margin-top: 5px;
+    padding: 10px;
+    vertical-align: top;
+    width: 200px;
+}
+
+.person-card-list .person-card:hover {
+    background: #f6f9f8 none repeat scroll 0 0;
+    border: 1px solid #28a9e1 !important;
+    cursor: pointer;
+}
+
+.person-card-list .person-card {
+    position: relative;
+}
+
+.person-card-list .person-card .person-card-image {
+    background: gray url("UserPhoto.png") no-repeat scroll 0 0 / 50px 50px;
+    height: 50px;
+    position: absolute;
+    top: 10px;
+    width: 50px;
+}
+
+.person-card-list .person-card .person-card-details {
+    left: 70px;
+    position: absolute;
+    top: 10px;
+}
+
+.person-card-row-1 {
+    color: black;
+    font-size: 14px;
+}
+
+.person-card-row-2, .person-card-row-3, .person-card-row-4 {
+    color: #808080;
+    font-size: 12px;
+}
+
+org-chart {
+    bottom: 0;
+    left: 0;
+    position: absolute;
+    right: 0;
+    top: 0;
+}
+
+#orgchart-content {
+    bottom: 0;
+    left: 0;
+    overflow: auto;
+    position: absolute;
+    right: 0;
+    top: 42px;
+}
+
+.orgchart-primary-person {
+    background: #fff none repeat scroll 0 0;
+    border: 3px solid #808080;
+    border-radius: 3px;
+    float: none;
+    height: 160px;
+    margin: 20px 0 0;
+    position: relative;
+    width: 340px;
+}
+
+.orgchart-primary-person {
+    margin-left: 120px;
+}
+
+.orgchart-primary-person .orgchart-picture {
+    background: rgba(0, 0, 0, 0) url("UserPhoto.png") repeat scroll 0 0 / 65px 65px;
+    height: 65px;
+    left: 10px;
+    position: absolute;
+    top: 10px;
+    width: 65px;
+}
+
+.orgchart-num-reports {
+    background-color: #dae1e1;
+    border-radius: 2px;
+    color: #434c50;
+    font-size: 12px;
+    height: 18px;
+    line-height: 18px;
+    margin-bottom: 0;
+    padding-bottom: 0;
+    position: absolute;
+    right: 3px;
+    text-align: center;
+    top: 3px;
+    width: 25px;
+}
+
+.orgchart-primary-person .orgchart-primary-field {
+    color: #808080;
+    left: 90px;
+    font-size: 13px;
+    position: absolute;
+}
+
+.orgchart-primary-person .orgchart-primary-field.link,
+.orgchart-primary-person .orgchard-field-value.link {
+    color: #0088ce;
+}
+
+.orgchart-primary-person .orgchart-field-0 {
+    color: black;
+    font-size: 14px;
+    top: 10px;
+}
+
+.orgchart-primary-person .orgchart-field-1 {
+    top: 28px;
+}
+
+.orgchart-primary-person .orgchart-field-2 {
+    top: 46px;
+}
+
+.orgchart-primary-person .orgchart-secondary-field {
+    position: absolute;
+    left: 10px;
+}
+
+.orgchart-primary-person .orgchart-secondary-field .orgchard-field-name {
+    color: #808080;
+    display: inline-block;
+    font-size: 13px;
+    overflow: hidden;
+    width: 100px;
+}
+
+.orgchart-primary-person .orgchart-secondary-field .orgchard-field-value {
+    display: inline-block;
+    font-size: 13px;
+    overflow: hidden;
+    width: 215px;
+}
+
+.orgchart-primary-person .orgchart-field-3 {
+    border-top: 1px solid #dae1e1;
+    padding-top: 8px;
+    top: 80px;
+}
+
+.orgchart-primary-person .orgchart-field-4 {
+    top: 111px;
+}
+
+.orgchart-primary-person .orgchart-field-5 {
+    top: 134px;
+}
+
+.orgchart-direct-reports .num-reports {
+    position: absolute;
+    right: 3px;
+    top: 3px;
+}
+
+.orgchart-direct-reports {
+    border-top: 3px solid #808080;
+    margin-right: 25px;
+    margin-top: 40px;
+    min-width: 700px;
+    padding-top: 0;
+}
+
+.orgchart-management {
+    margin-left: 90px;
+    min-width: 650px;
+}
+
+.orgchart-management .orgchart-manager {
+    display: inline-block;
+    padding-top: 75px;
+    position: relative;
+    width: 130px;
+}
+
+.orgchart-manager-fields {
+    background-color: white;
+    padding: 4px;
+}
+
+.orgchart-manager .orgchart-separator {
+    background-color: #dae1e1;
+    height: 3px;
+    position: absolute;
+    top: 40px;
+    width: 100%;
+}
+
+.orgchart-primary-person-connector {
+    background-color: #808080;
+    height: 290px;
+    left: 155px;
+    position: absolute;
+    top: 50px;
+    width: 5px;
+}
+
+.orgchart-manager .orgchart-separator.first {
+    margin-left: 50%;
+    width: 50%;
+}
+
+.orgchart-manager .orgchart-separator.last {
+    margin-right: 50%;
+    width: 50%;
+}
+
+.orgchart-manager .orgchart-separator.first.last {
+    display: none;
+}
+
+.orgchart-manager .orgchart-field {
+    color: #808080;
+    font-size: 12px;
+    text-align: center;
+    overflow: hidden;
+    text-overflow: ellipsis;
+    white-space: nowrap;
+}
+
+.orgchart-manager .orgchart-picture {
+    left: 35px;
+    margin: 0 auto;
+    position: absolute;
+    top: 10px;
+    width: 50%;
+}
+
+.orgchart-manager .orgchart-picture img {
+    border: 3px solid #dae1e1;
+    border-radius: 50%;
+    height: 50px;
+    margin: 3px;
+    width: 50px;
+}
+
+#orgchart-close {
+    background: transparent url("close_40.png") no-repeat scroll 0 0 / 20px 20px;
+    border: 1px solid transparent;
+    height: 20px;
+    position: absolute;
+    right: 0;
+    top: 0;
+    width: 20px;
+}
+
+#orgchart-close:hover {
+    background-color: #f6f9f8;
+    border: 1px solid #dae1e1;
+    color: #0088ce;
+}
+
+.orgchart-title {
+    color: #808080;
+    font-size: 14px;
+    left: 0;
+    position: absolute;
+}
+
+.orgchart-management-title {
+    top: 25px;
+}
+
+.orgchart-direct-reports-title {
+    top: 315px;
+}