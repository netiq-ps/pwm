--- conflicted
+++ resolved
@@ -33,7 +33,6 @@
     <jsp:include page="../WEB-INF/jsp/fragment/header-body.jsp">
         <jsp:param name="pwm.PageName" value="Title_MainPage"/>
     </jsp:include>
-<<<<<<< HEAD
     
     <div id="centerbody" class="tile-centerbody">        
 		<pwm:if test="permission" arg1="CHANGE_PASSWORD">
@@ -64,7 +63,7 @@
 
         <pwm:if test="setupChallengeEnabled">
             <pwm:if test="permission" arg1="SETUP_RESPONSE">
-            <a href="<pwm:url addContext="true" url='<%=PwmServletDefinition.SetupResponses.servletUrl()%>'/>" style="font-weight: normal;">
+            <a id="button_SetupResponses" href="<pwm:url addContext="true" url='<%=PwmServletDefinition.SetupResponses.servletUrl()%>'/>" style="font-weight: normal;">
             <div id="tile01" class="tile">
                     <div class="tile-content">
                         <div class="tile-image"><img src="../public/resources/security_50b.png" /></div>
@@ -78,7 +77,7 @@
 
         <pwm:if test="otpEnabled">
             <pwm:if test="permission" arg1="SETUP_OTP_SECRET">
-            <a href="<pwm:url addContext="true" url='<%=PwmServletDefinition.SetupOtp.servletUrl()%>'/>" style="font-weight: normal;">
+            <a id="button_SetupOtpSecret" href="<pwm:url addContext="true" url='<%=PwmServletDefinition.SetupOtp.servletUrl()%>'/>" style="font-weight: normal;">
             <div id="tile01" class="tile">
                     <div class="tile-content">
                         <div class="tile-image"><img src="../public/resources/mobile_50b.png" /></div>
@@ -92,7 +91,7 @@
 
         <pwm:if test="updateProfileEnabled">
             <pwm:if test="permission" arg1="PROFILE_UPDATE">
-            <a href="<pwm:url addContext="true" url='<%=PwmServletDefinition.UpdateProfile.servletUrl()%>'/>" style="font-weight: normal;">        
+            <a id="button_UpdateProfile" href="<pwm:url addContext="true" url='<%=PwmServletDefinition.UpdateProfile.servletUrl()%>'/>" style="font-weight: normal;">        
             <div id="tile01" class="tile">
                     <div class="tile-content">
                         <div class="tile-image"><img src="../public/resources/profile_50b.png" /></div>
@@ -101,154 +100,11 @@
                     </div>
             </div>
             </a>
-=======
-    <div id="centerbody">
-        <table class="noborder">
-            <pwm:if test="permission" arg1="CHANGE_PASSWORD">
-                <tr>
-                    <td class="menubutton_key">
-                        <a id="button_ChangePassword" class="menubutton" href="<pwm:url addContext="true" url='<%=PwmServletDefinition.ChangePassword.servletUrl()%>'/>">
-                            <pwm:if test="showIcons"><span class="btn-icon pwm-icon pwm-icon-key"></span></pwm:if>
-                            <pwm:display key="Title_ChangePassword"/>
-                        </a>
-                    </td>
-                    <td>
-                        <p><pwm:display key="Long_Title_ChangePassword"/></p>
-                    </td>
-                </tr>
-            </pwm:if>
-            <pwm:if test="setupChallengeEnabled">
-                <pwm:if test="permission" arg1="SETUP_RESPONSE">
-                    <tr>
-                        <td class="menubutton_key">
-                            <a id="button_SetupResponses" class="menubutton" href="<pwm:url addContext="true" url='<%=PwmServletDefinition.SetupResponses.servletUrl()%>'/>">
-                                <pwm:if test="showIcons"><span class="btn-icon pwm-icon pwm-icon-list-ol"></span></pwm:if>
-                                <pwm:display key="Title_SetupResponses"/>
-                            </a>
-                        </td>
-                        <td>
-                            <p><pwm:display key="Long_Title_SetupResponses"/></p>
-                        </td>
-                    </tr>
-                </pwm:if>
-            </pwm:if>
-            <pwm:if test="otpEnabled">
-                <pwm:if test="permission" arg1="SETUP_OTP_SECRET">
-                    <tr>
-                        <td class="menubutton_key">
-                            <a id="button_SetupOtpSecret" class="menubutton" href="<pwm:url addContext="true" url='<%=PwmServletDefinition.SetupOtp.servletUrl()%>'/>">
-                                <pwm:if test="showIcons"><span class="btn-icon pwm-icon pwm-icon-qrcode"></span></pwm:if>
-                                <pwm:display key="Title_SetupOtpSecret"/>
-                            </a>
-                        </td>
-                        <td>
-                            <p><pwm:display key="Long_Title_SetupOtpSecret"/></p>
-                        </td>
-                    </tr>
-                </pwm:if>
-            </pwm:if>
-            <pwm:if test="updateProfileEnabled">
-                <pwm:if test="permission" arg1="PROFILE_UPDATE">
-                    <tr>
-                        <td class="menubutton_key">
-                            <a id="button_UpdateProfile" class="menubutton" href="<pwm:url addContext="true" url='<%=PwmServletDefinition.UpdateProfile.servletUrl()%>'/>">
-                                <pwm:if test="showIcons"><span class="btn-icon pwm-icon pwm-icon-edit"></span></pwm:if>
-                                <pwm:display key="Title_UpdateProfile"/>
-                            </a>
-                        </td>
-                        <td>
-                            <p><pwm:display key="Long_Title_UpdateProfile"/></p>
-                        </td>
-                    </tr>
-                </pwm:if>
-            </pwm:if>
-            <pwm:if test="shortcutsEnabled">
-                <tr>
-                    <td class="menubutton_key">
-                        <a id="button_Shortcuts" class="menubutton" href="<pwm:url addContext="true" url='<%=PwmServletDefinition.Shortcuts.servletUrl()%>'/>">
-                            <pwm:if test="showIcons"><span class="btn-icon pwm-icon pwm-icon-external-link"></span></pwm:if>
-                            <pwm:display key="Title_Shortcuts"/>
-                        </a>
-                    </td>
-                    <td>
-                        <p><pwm:display key="Long_Title_Shortcuts"/></p>
-                    </td>
-                </tr>
-            </pwm:if>
-            <pwm:if test="peopleSearchEnabled">
-                <pwm:if test="permission" arg1="PEOPLE_SEARCH">
-                    <tr>
-                        <td class="menubutton_key">
-                            <a id="button_PeopleSearch" class="menubutton" href="<pwm:url addContext="true" url='<%=PwmServletDefinition.PeopleSearch.servletUrl()%>'/>">
-                                <pwm:if test="showIcons"><span class="btn-icon pwm-icon pwm-icon-search"></span></pwm:if>
-                                <pwm:display key="Title_PeopleSearch"/>
-                            </a>
-                        </td>
-                        <td>
-                            <p><pwm:display key="Long_Title_PeopleSearch"/></p>
-                        </td>
-                    </tr>
-                </pwm:if>
-            </pwm:if>
-            <pwm:if test="<%=PwmIfTag.TESTS.accountInfoEnabled.toString()%>">
-                <tr>
-                    <td class="menubutton_key">
-                        <a id="button_UserInformation" class="menubutton" href="<pwm:url addContext="true" url='<%=PwmServletDefinition.AccountInformation.servletUrl()%>'/>">
-                            <pwm:if test="showIcons"><span class="btn-icon pwm-icon pwm-icon-file-o"></span></pwm:if>
-                            <pwm:display key="Title_UserInformation"/>
-                        </a>
-                    </td>
-                    <td>
-                        <p><pwm:display key="Long_Title_UserInformation"/></p>
-                    </td>
-                </tr>
-            </pwm:if>
-            <% if (JspUtility.getPwmRequest(pageContext).getPwmSession().getSessionManager().getHelpdeskProfile(JspUtility.getPwmRequest(pageContext).getPwmApplication()) != null) { %>
-                <tr>
-                    <td class="menubutton_key">
-                        <a id="button_helpdesk" class="menubutton" href="<pwm:url addContext="true" url='<%=PwmServletDefinition.Helpdesk.servletUrl()%>'/>">
-                            <pwm:if test="showIcons"><span class="btn-icon pwm-icon pwm-icon-user"></span></pwm:if>
-                            <pwm:display key="Title_Helpdesk"/>
-                        </a>
-                    </td>
-                    <td>
-                        <p><pwm:display key="Long_Title_Helpdesk"/></p>
-                    </td>
-                </tr>
-            <% } %>
-            <% if (JspUtility.getPwmRequest(pageContext).getConfig() != null && JspUtility.getPwmRequest(pageContext).getConfig().readSettingAsBoolean(PwmSetting.GUEST_ENABLE)) { %>
-            <pwm:if test="permission" arg1="GUEST_REGISTRATION">
-                <tr>
-                    <td class="menubutton_key">
-                        <a id="button_GuestRegistration" class="menubutton" href="<pwm:url url='<%=PwmServletDefinition.GuestRegistration.servletUrl()%>' addContext="true"/>">
-                            <pwm:if test="showIcons"><span class="btn-icon pwm-icon pwm-icon-group"></span></pwm:if>
-                            <pwm:display key="Title_GuestRegistration"/>
-                        </a>
-                    </td>
-                    <td>
-                        <p><pwm:display key="Long_Title_GuestRegistration"/></p>
-                    </td>
-                </tr>
-            </pwm:if>
-            <% } %>
-            <pwm:if test="permission" arg1="PWMADMIN">
-                <tr>
-                    <td class="menubutton_key">
-                        <a id="button_Admin" class="menubutton" href="<pwm:url url='<%=PwmServletDefinition.Admin.servletUrl()%>' addContext="true"/> ">
-                            <pwm:if test="showIcons"><span class="btn-icon pwm-icon pwm-icon-dashboard"></span></pwm:if>
-                            <pwm:display key="Title_Admin"/>
-                        </a>
-                    </td>
-                    <td>
-                        <p><pwm:display key="Long_Title_Admin"/></p>
-                    </td>
-                </tr>
->>>>>>> 1707addb
             </pwm:if>
         </pwm:if>
             
         <pwm:if test="shortcutsEnabled">
-            <a href="<pwm:url addContext="true" url='<%=PwmServletDefinition.Shortcuts.servletUrl()%>'/>" style="font-weight: normal;">
+            <a id="button_Shortcuts" href="<pwm:url addContext="true" url='<%=PwmServletDefinition.Shortcuts.servletUrl()%>'/>" style="font-weight: normal;">
             <div id="tile01" class="tile">
                     <div class="tile-content">
                         <div class="tile-image"><img src="../public/resources/shortcut_50b.png" /></div>
@@ -260,7 +116,7 @@
         </pwm:if>            
                         
 		<pwm:if test="<%=PwmIfTag.TESTS.accountInfoEnabled.toString()%>">
-            <a href="<pwm:url addContext="true" url='<%=PwmServletDefinition.AccountInformation.servletUrl()%>'/>" style="font-weight: normal;">
+            <a id="button_UserInformation" href="<pwm:url addContext="true" url='<%=PwmServletDefinition.AccountInformation.servletUrl()%>'/>" style="font-weight: normal;">
             <div id="tile01" class="tile">
                     <div class="tile-content">
                         <div class="tile-image"><img src="../public/resources/user_50b.png" /></div>
@@ -273,7 +129,7 @@
 
         <% if (JspUtility.getPwmRequest(pageContext).getPwmSession().getSessionManager().getHelpdeskProfile(JspUtility.getPwmRequest(pageContext).getPwmApplication()) != null) { %>
 
-            <a href="<pwm:url addContext="true" url='<%=PwmServletDefinition.Helpdesk.servletUrl()%>'/>" style="font-weight: normal;">
+            <a id="button_helpdesk" href="<pwm:url addContext="true" url='<%=PwmServletDefinition.Helpdesk.servletUrl()%>'/>" style="font-weight: normal;">
             <div id="tile01" class="tile">
                     <div class="tile-content">
                         <div class="tile-image"><img src="../public/resources/support_50b.png" /></div>
@@ -287,7 +143,7 @@
 		<% if (JspUtility.getPwmRequest(pageContext).getConfig() != null && JspUtility.getPwmRequest(pageContext).getConfig().readSettingAsBoolean(PwmSetting.GUEST_ENABLE)) { %>
 
 			<pwm:if test="permission" arg1="GUEST_REGISTRATION">
-				<a href="<pwm:url url='<%=PwmServletDefinition.GuestRegistration.servletUrl()%>' addContext="true"/>" style="font-weight: normal;">
+				<a id="button_GuestRegistration" href="<pwm:url url='<%=PwmServletDefinition.GuestRegistration.servletUrl()%>' addContext="true"/>" style="font-weight: normal;">
 				<div id="tile01" class="tile">
 						<div class="tile-content">
 							<div class="tile-image"><img src="../public/resources/guest_50b.png" /></div>
@@ -301,7 +157,7 @@
 		<% } %>
 
         <pwm:if test="permission" arg1="PWMADMIN">
-            <a href="<pwm:url url='<%=PwmServletDefinition.Admin.servletUrl()%>' addContext="true"/> " style="font-weight: normal;">
+            <a id="button_Admin" href="<pwm:url url='<%=PwmServletDefinition.Admin.servletUrl()%>' addContext="true"/> " style="font-weight: normal;">
             <div id="tile01" class="tile">
                     <div class="tile-content">
                         <div class="tile-image"><img src="../public/resources/admin_50b.png" /></div>
