/*
 * Password Management Servlets (PWM)
 * http://www.pwm-project.org
 *
 * Copyright (c) 2006-2009 Novell, Inc.
 * Copyright (c) 2009-2019 The PWM Project
 *
 * Licensed under the Apache License, Version 2.0 (the "License");
 * you may not use this file except in compliance with the License.
 * You may obtain a copy of the License at
 *
 *     http://www.apache.org/licenses/LICENSE-2.0
 *
 * Unless required by applicable law or agreed to in writing, software
 * distributed under the License is distributed on an "AS IS" BASIS,
 * WITHOUT WARRANTIES OR CONDITIONS OF ANY KIND, either express or implied.
 * See the License for the specific language governing permissions and
 * limitations under the License.
 */

package password.pwm.util.password;

import com.novell.ldapchai.ChaiPasswordPolicy;
import com.novell.ldapchai.ChaiUser;
import com.novell.ldapchai.exception.ChaiException;
import com.novell.ldapchai.exception.ChaiOperationException;
import com.novell.ldapchai.exception.ChaiPasswordPolicyException;
import com.novell.ldapchai.exception.ChaiUnavailableException;
import com.novell.ldapchai.impl.oracleds.entry.OracleDSEntries;
import com.novell.ldapchai.provider.ChaiConfiguration;
import com.novell.ldapchai.provider.ChaiProvider;
import com.novell.ldapchai.provider.ChaiSetting;
import com.novell.ldapchai.provider.DirectoryVendor;
import com.novell.ldapchai.util.ChaiUtility;
import com.nulabinc.zxcvbn.Strength;
import com.nulabinc.zxcvbn.Zxcvbn;
import password.pwm.AppProperty;
import password.pwm.Permission;
import password.pwm.PwmApplication;
import password.pwm.PwmConstants;
import password.pwm.bean.EmailItemBean;
import password.pwm.bean.LoginInfoBean;
import password.pwm.bean.PasswordStatus;
import password.pwm.bean.SessionLabel;
import password.pwm.bean.UserIdentity;
import password.pwm.config.Configuration;
import password.pwm.config.PwmSetting;
import password.pwm.config.option.HelpdeskClearResponseMode;
import password.pwm.config.option.MessageSendMethod;
import password.pwm.config.option.StrengthMeterType;
import password.pwm.config.profile.AbstractProfile;
import password.pwm.config.profile.ForgottenPasswordProfile;
import password.pwm.config.profile.HelpdeskProfile;
import password.pwm.config.profile.LdapProfile;
import password.pwm.config.profile.ProfileDefinition;
import password.pwm.config.profile.ProfileUtility;
import password.pwm.config.profile.PwmPasswordPolicy;
import password.pwm.config.profile.PwmPasswordRule;
import password.pwm.config.value.data.ActionConfiguration;
import password.pwm.config.value.data.UserPermission;
import password.pwm.error.ErrorInformation;
import password.pwm.error.PwmDataValidationException;
import password.pwm.error.PwmError;
import password.pwm.error.PwmException;
import password.pwm.error.PwmOperationalException;
import password.pwm.error.PwmUnrecoverableException;
import password.pwm.http.PwmRequest;
import password.pwm.http.PwmSession;
import password.pwm.ldap.LdapOperationsHelper;
import password.pwm.ldap.LdapPermissionTester;
import password.pwm.ldap.UserInfo;
import password.pwm.ldap.auth.AuthenticationType;
import password.pwm.ldap.auth.PwmAuthenticationSource;
import password.pwm.svc.cache.CacheKey;
import password.pwm.svc.cache.CachePolicy;
import password.pwm.svc.cache.CacheService;
import password.pwm.svc.event.AuditEvent;
import password.pwm.svc.event.AuditRecordFactory;
import password.pwm.svc.event.HelpdeskAuditRecord;
import password.pwm.svc.stats.AvgStatistic;
import password.pwm.svc.stats.EpsStatistic;
import password.pwm.svc.stats.Statistic;
import password.pwm.util.PasswordData;
import password.pwm.util.java.JavaHelper;
import password.pwm.util.java.JsonUtil;
import password.pwm.util.java.StringUtil;
import password.pwm.util.java.TimeDuration;
import password.pwm.util.logging.PwmLogger;
import password.pwm.util.macro.MacroMachine;
import password.pwm.util.operations.ActionExecutor;

import java.io.Serializable;
import java.time.Instant;
import java.util.ArrayList;
import java.util.Collection;
import java.util.Collections;
import java.util.HashMap;
import java.util.LinkedHashMap;
import java.util.List;
import java.util.Locale;
import java.util.Map;
import java.util.Optional;

/**
 * @author Jason D. Rivard
 */
public class PasswordUtility
{
    private static final PwmLogger LOGGER = PwmLogger.forClass( PasswordUtility.class );
    private static final String NEGATIVE_CACHE_HIT = "NEGATIVE_CACHE_HIT";

    public static String sendNewPassword(
            final UserInfo userInfo,
            final PwmApplication pwmApplication,
            final PasswordData newPassword,
            final Locale userLocale,
            final MessageSendMethod messageSendMethod
    )
            throws PwmOperationalException, PwmUnrecoverableException
    {
        final String emailAddress = userInfo.getUserEmailAddress();
        final String smsNumber = userInfo.getUserSmsNumber();
        String returnToAddress = emailAddress;

        final MacroMachine macroMachine;
        {
            final LoginInfoBean loginInfoBean = new LoginInfoBean();
            loginInfoBean.setUserCurrentPassword( newPassword );
            loginInfoBean.setUserIdentity( userInfo.getUserIdentity() );
            macroMachine = MacroMachine.forUser( pwmApplication, null, userInfo, loginInfoBean );
        }


        final ErrorInformation error;
        switch ( messageSendMethod )
        {
            case SMSONLY:
                // Only try SMS
                error = sendNewPasswordSms( userInfo, pwmApplication, macroMachine, newPassword, smsNumber, userLocale );
                returnToAddress = smsNumber;
                break;
            case EMAILONLY:
            default:
                // Only try email
                error = sendNewPasswordEmail( userInfo, pwmApplication, macroMachine, newPassword, emailAddress, userLocale );
                break;
        }
        if ( error != null )
        {
            throw new PwmOperationalException( error );
        }
        return returnToAddress;
    }

    private static ErrorInformation sendNewPasswordSms(
            final UserInfo userInfo,
            final PwmApplication pwmApplication,
            final MacroMachine macroMachine,
            final PasswordData newPassword,
            final String toNumber,
            final Locale userLocale
    )
            throws PwmOperationalException, PwmUnrecoverableException
    {
        final Configuration config = pwmApplication.getConfig();
        String message = config.readSettingAsLocalizedString( PwmSetting.SMS_CHALLENGE_NEW_PASSWORD_TEXT, userLocale );

        if ( toNumber == null || toNumber.length() < 1 )
        {
            final String errorMsg = String.format( "unable to send new password email for '%s'; no SMS number available in ldap", userInfo.getUserIdentity() );
            return new ErrorInformation( PwmError.ERROR_INTERNAL, errorMsg );
        }

        message = message.replace( "%TOKEN%", newPassword.getStringValue() );

        pwmApplication.sendSmsUsingQueue( toNumber, message, null, macroMachine );
        LOGGER.debug( () -> String.format( "password SMS added to send queue for %s", toNumber ) );
        return null;
    }

    private static ErrorInformation sendNewPasswordEmail(
            final UserInfo userInfo,
            final PwmApplication pwmApplication,
            final MacroMachine macroMachine,
            final PasswordData newPassword,
            final String toAddress,
            final Locale userLocale
    )
            throws PwmUnrecoverableException
    {
        final Configuration config = pwmApplication.getConfig();
        final EmailItemBean configuredEmailSetting = config.readSettingAsEmail( PwmSetting.EMAIL_SENDPASSWORD, userLocale );

        if ( configuredEmailSetting == null )
        {
            final String errorMsg = "send password email contents are not configured";
            return new ErrorInformation( PwmError.ERROR_INTERNAL, errorMsg );
        }

        final EmailItemBean emailItemBean = configuredEmailSetting.applyBodyReplacement(
                "%TOKEN%",
                newPassword.getStringValue() );

        pwmApplication.getEmailQueue().submitEmail(
                emailItemBean,
                userInfo,
                macroMachine );


        LOGGER.debug( () -> "new password email to " + userInfo.getUserIdentity() + " added to send queue for " + toAddress );
        return null;
    }


    enum PasswordPolicySource
    {
        MERGE,
        LDAP,
        PWM,
    }

    private PasswordUtility( )
    {
    }

    /**
     * <p>This is the entry point under which all password changes are managed.
     * The following is the general procedure when this method is invoked.</p>
     * <ul>
     * <li> password is checked against application password policy</li>
     * <li> ldap password set is attempted</li>
     * </ul>
     * if successful:
     * <ul>
     * <li> uiBean is updated with old and new passwords </li>
     * <li> uiBean's password expire flag is set to false </li>
     * <li> any configured external methods are invoked </li>
     * <li> user email notification is sent </li>
     * <li> return true </li>
     * </ul>
     * if unsuccessful
     * <ul>
     * <li> ssBean is updated with appropriate error </li>
     * <li> return false </li>
     * </ul>
     *
     * @param newPassword the new password that is being set.
     * @param pwmRequest Request used to issue change
     * @param pwmApplication the application reference
     * @throws ChaiUnavailableException if the ldap directory is not unavailable
     * @throws PwmUnrecoverableException  if user is not authenticated
     * @throws PwmOperationalException if operation fails
     */
    public static void setActorPassword(
            final PwmRequest pwmRequest,
            final PwmApplication pwmApplication,
            final PasswordData newPassword
    )
            throws ChaiUnavailableException, PwmUnrecoverableException, PwmOperationalException
    {
        final PwmSession pwmSession = pwmRequest.getPwmSession();
        final UserInfo userInfo = pwmSession.getUserInfo();

        if ( !pwmSession.getSessionManager().checkPermission( pwmApplication, Permission.CHANGE_PASSWORD ) )
        {
            final String errorMsg = "attempt to setActorPassword, but user does not have password change permission";
            final ErrorInformation errorInformation = new ErrorInformation( PwmError.ERROR_UNAUTHORIZED, errorMsg );
            throw new PwmOperationalException( errorInformation );
        }

        // double check to make sure password meets PWM rule requirements.  This should
        // have been done before setActorPassword() is invoked, so it should be redundant
        // but we do it just in case.
        try
        {
            final PwmPasswordRuleValidator pwmPasswordRuleValidator = new PwmPasswordRuleValidator( pwmApplication, userInfo.getPasswordPolicy() );
            pwmPasswordRuleValidator.testPassword( newPassword, null, userInfo, pwmSession.getSessionManager().getActor( ) );
        }
        catch ( final PwmDataValidationException e )
        {
            final String errorMsg = "attempt to setActorPassword, but password does not pass local policy validator";
            final ErrorInformation errorInformation = new ErrorInformation( e.getErrorInformation().getError(), errorMsg );
            throw new PwmOperationalException( errorInformation );
        }

        // retrieve the user's old password from the userInfoBean in the session
        final PasswordData oldPassword = pwmSession.getLoginInfoBean().getUserCurrentPassword();

        boolean setPasswordWithoutOld = false;
        if ( oldPassword == null )
        {
            if ( pwmSession.getSessionManager().getActor( ).getChaiProvider().getDirectoryVendor() == DirectoryVendor.ACTIVE_DIRECTORY )
            {
                setPasswordWithoutOld = true;
            }
        }

        if ( !setPasswordWithoutOld )
        {
            // Check to make sure we actually have an old password
            if ( oldPassword == null )
            {
                final String errorMsg = "cannot set password for user, old password is not available";
                final ErrorInformation errorInformation = new ErrorInformation( PwmError.ERROR_WRONGPASSWORD, errorMsg );
                throw new PwmOperationalException( errorInformation );
            }
        }

        final ChaiProvider provider = pwmSession.getSessionManager().getChaiProvider();

        setPassword( pwmApplication, pwmRequest.getLabel(), provider, userInfo, setPasswordWithoutOld ? null : oldPassword, newPassword );

        // update the session state bean's password modified flag
        pwmSession.getSessionStateBean().setPasswordModified( true );

        // update the login info bean with the user's new password
        pwmSession.getLoginInfoBean().setUserCurrentPassword( newPassword );

        //close any outstanding ldap connections (since they cache the old password)
        pwmSession.getSessionManager().updateUserPassword( userInfo.getUserIdentity(), newPassword );

        // clear the "requires new password flag"
        pwmSession.getLoginInfoBean().getLoginFlags().remove( LoginInfoBean.LoginFlag.forcePwChange );

        // mark the auth type as authenticatePd now that we have the user's natural password.
        pwmSession.getLoginInfoBean().setType( AuthenticationType.AUTHENTICATED );

        // update the uibean's "password expired flag".
        pwmSession.reloadUserInfoBean( pwmRequest );

        // create a proxy user object for pwm to update/read the user.
        final ChaiUser proxiedUser = pwmSession.getSessionManager().getActor();

        // update statistics
        {
            pwmApplication.getStatisticsManager().incrementValue( Statistic.PASSWORD_CHANGES );
        }

        {
            // execute configured actions
            LOGGER.debug( pwmRequest, () -> "executing configured actions to user " + proxiedUser.getEntryDN() );
            final List<ActionConfiguration> configValues = pwmApplication.getConfig().readSettingAsAction( PwmSetting.CHANGE_PASSWORD_WRITE_ATTRIBUTES );
            if ( configValues != null && !configValues.isEmpty() )
            {
                final LoginInfoBean clonedLoginInfoBean = JsonUtil.cloneUsingJson( pwmSession.getLoginInfoBean(), LoginInfoBean.class );
                clonedLoginInfoBean.setUserCurrentPassword( newPassword );

                final MacroMachine macroMachine = MacroMachine.forUser(
                        pwmApplication,
                        pwmRequest.getLabel(),
                        pwmSession.getUserInfo(),
                        clonedLoginInfoBean
                );

                final ActionExecutor actionExecutor = new ActionExecutor.ActionExecutorSettings( pwmApplication, userInfo.getUserIdentity() )
                        .setMacroMachine( macroMachine )
                        .setExpandPwmMacros( true )
                        .createActionExecutor();
                actionExecutor.executeActions( configValues, pwmRequest.getLabel() );
            }
        }

        // invoke post password change actions
        invokePostChangePasswordActions( pwmRequest );

        //update the current last password update field in ldap
        LdapOperationsHelper.updateLastPasswordUpdateAttribute( pwmApplication, pwmRequest.getLabel(), userInfo.getUserIdentity() );
    }

    public static void setPassword(
            final PwmApplication pwmApplication,
            final SessionLabel sessionLabel,
            final ChaiProvider chaiProvider,
            final UserInfo userInfo,
            final PasswordData oldPassword,
            final PasswordData newPassword
    )
            throws PwmUnrecoverableException, PwmOperationalException
    {
        final UserIdentity userIdentity = userInfo.getUserIdentity();
        final Instant startTime = Instant.now();
        final boolean bindIsSelf;
        final String bindDN;

        try
        {

            final ChaiUser theUser = chaiProvider.getEntryFactory().newChaiUser( userIdentity.getUserDN() );
            final Locale locale = PwmConstants.DEFAULT_LOCALE;

            final PwmPasswordPolicy passwordPolicy = PasswordUtility.readPasswordPolicyForUser(
                    pwmApplication,
                    sessionLabel,
                    userIdentity,
                    theUser,
                    locale
            );

            final PwmPasswordRuleValidator pwmPasswordRuleValidator = new PwmPasswordRuleValidator(
                    pwmApplication,
                    passwordPolicy,
                    PwmPasswordRuleValidator.Flag.BypassLdapRuleCheck
            );

            pwmPasswordRuleValidator.testPassword( newPassword, null, userInfo, theUser );
        }
        catch ( final ChaiUnavailableException e )
        {
            throw PwmUnrecoverableException.fromChaiException( e );
        }
        catch ( final PwmException e )
        {
            throw new PwmUnrecoverableException( e.getErrorInformation() );
        }


        try
        {
            final ChaiUser theUser = chaiProvider.getEntryFactory().newChaiUser( userIdentity.getUserDN() );
            bindDN = chaiProvider.getChaiConfiguration().getSetting( ChaiSetting.BIND_DN );
            bindIsSelf = userIdentity.canonicalEquals( new UserIdentity( bindDN, userIdentity.getLdapProfileID() ), pwmApplication );

            LOGGER.trace( sessionLabel, () -> "preparing to setActorPassword for '" + theUser.getEntryDN() + "', using bind DN: " + bindDN );

            final boolean settingEnableChange = Boolean.parseBoolean( pwmApplication.getConfig().readAppProperty( AppProperty.LDAP_PASSWORD_CHANGE_SELF_ENABLE ) );
            if ( settingEnableChange )
            {
                if ( oldPassword == null )
                {
                    theUser.setPassword( newPassword.getStringValue(), true );
                }
                else
                {
                    theUser.changePassword( oldPassword.getStringValue(), newPassword.getStringValue() );
                }
            }
            else
            {
                LOGGER.debug( sessionLabel, () -> "skipping actual ldap password change operation due to app property "
                        + AppProperty.LDAP_PASSWORD_CHANGE_SELF_ENABLE.getKey() + "=false" );
            }
        }
        catch ( final ChaiPasswordPolicyException e )
        {
            final String errorMsg = "error setting password for user '" + userIdentity.toDisplayString() + "'' " + e.toString();
            final PwmError pwmError = PwmError.forChaiError( e.getErrorCode() );
            final ErrorInformation error = new ErrorInformation( pwmError == null ? PwmError.PASSWORD_UNKNOWN_VALIDATION : pwmError, errorMsg );
            throw new PwmOperationalException( error );
        }
        catch ( final ChaiOperationException e )
        {
            final String errorMsg = "error setting password for user '" + userIdentity.toDisplayString() + "'' " + e.getMessage();
            final PwmError pwmError = PwmError.forChaiError( e.getErrorCode() ) == null ? PwmError.ERROR_INTERNAL : PwmError.forChaiError( e.getErrorCode() );
            final ErrorInformation error = new ErrorInformation( pwmError, errorMsg );
            throw new PwmOperationalException( error );
        }
        catch ( final ChaiUnavailableException e )
        {
            throw PwmUnrecoverableException.fromChaiException( e );
        }

        // add the old password to the global history list (if the old password is known)
        if ( oldPassword != null && pwmApplication.getConfig().readSettingAsBoolean( PwmSetting.PASSWORD_SHAREDHISTORY_ENABLE ) )
        {
            pwmApplication.getSharedHistoryManager().addWord( sessionLabel, oldPassword.getStringValue() );
        }

        // update stats
        pwmApplication.getStatisticsManager().updateEps( EpsStatistic.PASSWORD_CHANGES, 1 );

        final int passwordStrength = PasswordUtility.judgePasswordStrength( pwmApplication.getConfig(), newPassword.getStringValue() );
        pwmApplication.getStatisticsManager().updateAverageValue( AvgStatistic.AVG_PASSWORD_STRENGTH, passwordStrength );

        // at this point the password has been changed, so log it.
        final String msg = ( bindIsSelf
                ? "user " + userIdentity.toDisplayString() + " has changed own password"
                : "password for user '" + userIdentity.toDisplayString() + "' has been changed by " + bindDN )
                + " (" + TimeDuration.fromCurrent( startTime ).asCompactString() + ")";

        LOGGER.info( sessionLabel, () -> msg );
    }

    public static void helpdeskSetUserPassword(
            final PwmRequest pwmRequest,
            final ChaiUser chaiUser,
            final UserInfo userInfo,
            final PwmApplication pwmApplication,
            final PasswordData newPassword
    )
            throws ChaiUnavailableException, PwmUnrecoverableException, PwmOperationalException
    {
        final SessionLabel sessionLabel = pwmRequest.getLabel();
        final UserIdentity userIdentity = userInfo.getUserIdentity();

        if ( !pwmRequest.isAuthenticated() )
        {
            final String errorMsg = "attempt to helpdeskSetUserPassword, but user is not authenticated";
            final ErrorInformation errorInformation = new ErrorInformation( PwmError.ERROR_UNAUTHORIZED, errorMsg );
            throw new PwmOperationalException( errorInformation );
        }

        final HelpdeskProfile helpdeskProfile = pwmRequest.getPwmSession().getSessionManager().getHelpdeskProfile( );
        if ( helpdeskProfile == null )
        {
            final String errorMsg = "attempt to helpdeskSetUserPassword, but user does not have helpdesk permission";
            final ErrorInformation errorInformation = new ErrorInformation( PwmError.ERROR_UNAUTHORIZED, errorMsg );
            throw new PwmOperationalException( errorInformation );
        }

        setPassword( pwmApplication, pwmRequest.getLabel(), chaiUser.getChaiProvider(), userInfo, null, newPassword );

        // create a proxy user object for pwm to update/read the user.
        final ChaiUser proxiedUser = pwmApplication.getProxiedChaiUser( userIdentity );

        // mark the event log
        {
            final HelpdeskAuditRecord auditRecord = new AuditRecordFactory( pwmApplication, pwmRequest ).createHelpdeskAuditRecord(
                    AuditEvent.HELPDESK_SET_PASSWORD,
                    pwmRequest.getUserInfoIfLoggedIn(),
                    null,
                    userIdentity,
                    pwmRequest.getPwmSession().getSessionStateBean().getSrcAddress(),
                    pwmRequest.getPwmSession().getSessionStateBean().getSrcHostname()
            );
            pwmApplication.getAuditManager().submit( auditRecord );
        }

        // update statistics
        pwmApplication.getStatisticsManager().incrementValue( Statistic.HELPDESK_PASSWORD_SET );

        {
            // execute configured actions
            LOGGER.debug( sessionLabel, () -> "executing changepassword and helpdesk post password change writeAttributes to user " + userIdentity );
            final List<ActionConfiguration> actions = new ArrayList<>();
            actions.addAll( pwmApplication.getConfig().readSettingAsAction( PwmSetting.CHANGE_PASSWORD_WRITE_ATTRIBUTES ) );
            actions.addAll( helpdeskProfile.readSettingAsAction( PwmSetting.HELPDESK_POST_SET_PASSWORD_WRITE_ATTRIBUTES ) );
            if ( !actions.isEmpty() )
            {

                final LoginInfoBean loginInfoBean = new LoginInfoBean();
                loginInfoBean.setUserCurrentPassword( newPassword );

                final MacroMachine macroMachine = MacroMachine.forUser(
                        pwmApplication,
                        sessionLabel,
                        userInfo,
                        loginInfoBean
                );

                final ActionExecutor actionExecutor = new ActionExecutor.ActionExecutorSettings( pwmApplication, userIdentity )
                        .setMacroMachine( macroMachine )
                        .setExpandPwmMacros( true )
                        .createActionExecutor();

                actionExecutor.executeActions( actions, pwmRequest.getLabel() );
            }
        }

        final HelpdeskClearResponseMode settingClearResponses = HelpdeskClearResponseMode.valueOf(
                helpdeskProfile.readSettingAsString( PwmSetting.HELPDESK_CLEAR_RESPONSES )
        );

        if ( settingClearResponses == HelpdeskClearResponseMode.yes )
        {
            final String userGUID = LdapOperationsHelper.readLdapGuidValue( pwmApplication, sessionLabel, userIdentity, false );
            pwmApplication.getCrService().clearResponses( pwmRequest.getLabel(), userIdentity, proxiedUser, userGUID );

            // mark the event log
            final HelpdeskAuditRecord auditRecord = new AuditRecordFactory( pwmApplication, pwmRequest ).createHelpdeskAuditRecord(
                    AuditEvent.HELPDESK_CLEAR_RESPONSES,
                    pwmRequest.getUserInfoIfLoggedIn(),
                    null,
                    userIdentity,
                    pwmRequest.getPwmSession().getSessionStateBean().getSrcAddress(),
                    pwmRequest.getPwmSession().getSessionStateBean().getSrcHostname()
            );
            pwmApplication.getAuditManager().submit( auditRecord );
        }

        // send email notification
        sendChangePasswordHelpdeskEmailNotice( pwmRequest, pwmApplication, userInfo );

        // expire if so configured
        if ( helpdeskProfile.readSettingAsBoolean( PwmSetting.HELPDESK_FORCE_PW_EXPIRATION ) )
        {
            LOGGER.trace( pwmRequest, () -> "preparing to expire password for user " + userIdentity.toDisplayString() );
            try
            {
                proxiedUser.expirePassword();
            }
            catch ( final ChaiOperationException e )
            {
                LOGGER.warn( pwmRequest, () -> "error while forcing password expiration for user " + userIdentity.toDisplayString() + ", error: " + e.getMessage() );
            }
        }

        // send password
        final boolean sendPassword = helpdeskProfile.readSettingAsBoolean( PwmSetting.HELPDESK_SEND_PASSWORD );
        if ( sendPassword )
        {
            final Optional<String> profileID = ProfileUtility.discoverProfileIDForUser( pwmApplication, sessionLabel, userIdentity, ProfileDefinition.ForgottenPassword );
            if ( profileID.isPresent() )
            {
<<<<<<< HEAD
                final ForgottenPasswordProfile forgottenPasswordProfile = pwmApplication.getConfig().getForgottenPasswordProfiles().get( profileID );
=======
                final ForgottenPasswordProfile forgottenPasswordProfile = pwmApplication.getConfig().getForgottenPasswordProfiles().get( profileID.get() );
>>>>>>> c6cc54e6
                final MessageSendMethod messageSendMethod = forgottenPasswordProfile.readSettingAsEnum( PwmSetting.RECOVERY_SENDNEWPW_METHOD, MessageSendMethod.class );

                PasswordUtility.sendNewPassword(
                    userInfo,
                    pwmApplication,
                    newPassword,
                    pwmRequest.getLocale(),
                    messageSendMethod
                );
            }
        }
    }

    public static Map<String, Instant> readIndividualReplicaLastPasswordTimes(
            final PwmApplication pwmApplication,
            final SessionLabel sessionLabel,
            final UserIdentity userIdentity
    )
            throws PwmUnrecoverableException
    {
        final Map<String, Instant> returnValue = new LinkedHashMap<>();
        final ChaiProvider chaiProvider = pwmApplication.getProxyChaiProvider( userIdentity.getLdapProfileID() );
        final Collection<ChaiConfiguration> perReplicaConfigs = ChaiUtility.splitConfigurationPerReplica(
                chaiProvider.getChaiConfiguration(),
                Collections.singletonMap( ChaiSetting.FAILOVER_CONNECT_RETRIES, "1" )
        );
        for ( final ChaiConfiguration loopConfiguration : perReplicaConfigs )
        {
            final String loopReplicaUrl = loopConfiguration.getSetting( ChaiSetting.BIND_DN );
            ChaiProvider loopProvider = null;
            try
            {
                loopProvider = pwmApplication.getLdapConnectionService().getChaiProviderFactory().newProvider( loopConfiguration );
                final Instant lastModifiedDate = determinePwdLastModified( pwmApplication, sessionLabel, userIdentity );
                returnValue.put( loopReplicaUrl, lastModifiedDate );
            }
            catch ( final ChaiUnavailableException e )
            {
                LOGGER.error( sessionLabel, () -> "unreachable server during replica password sync check" );
                e.printStackTrace();
            }
            finally
            {
                if ( loopProvider != null )
                {
                    try
                    {
                        loopProvider.close();
                    }
                    catch ( final Exception e )
                    {
                        final String errorMsg = "error closing loopProvider to " + loopReplicaUrl + " while checking individual password sync status";
                        LOGGER.error( sessionLabel, () -> errorMsg );
                    }
                }
            }
        }
        return returnValue;
    }

    private static void invokePostChangePasswordActions( final PwmRequest pwmRequest )
            throws PwmUnrecoverableException
    {
        final PwmAuthenticationSource authenticationSource = pwmRequest.getPwmSession().getLoginInfoBean().getAuthSource();

        if ( authenticationSource == PwmAuthenticationSource.USER_ACTIVATION )
        {
            LOGGER.debug( pwmRequest, () -> "executing post-activate configured actions " );
            executePostActionMethods(  pwmRequest, ProfileDefinition.ActivateUser, PwmSetting.ACTIVATE_USER_POST_WRITE_ATTRIBUTES );
        }
        else if ( authenticationSource == PwmAuthenticationSource.FORGOTTEN_PASSWORD )
        {
            LOGGER.debug( pwmRequest, () -> "executing post-forgotten password configured actions" );
            executePostActionMethods(  pwmRequest, ProfileDefinition.ForgottenPassword, PwmSetting.RECOVERY_POST_ACTIONS );
        }
        else
        {
            LOGGER.trace( pwmRequest, () -> "no post change password actions required for authentication source: " + authenticationSource );
        }
    }

    private static void executePostActionMethods(
            final PwmRequest pwmRequest,
            final ProfileDefinition profileDefinition,
            final PwmSetting pwmSetting
    )
            throws PwmUnrecoverableException
    {
        final PwmApplication pwmApplication = pwmRequest.getPwmApplication();
        final UserIdentity userIdentity = pwmRequest.getUserInfoIfLoggedIn();
        final AbstractProfile activateUserProfile = ProfileUtility.profileForUser(
                pwmRequest.commonValues(),
                userIdentity,
                profileDefinition,
                AbstractProfile.class );

        try
        {
            {
                final List<ActionConfiguration> configValues = activateUserProfile.readSettingAsAction( pwmSetting );

                final ActionExecutor actionExecutor = new ActionExecutor.ActionExecutorSettings( pwmApplication, userIdentity )
                        .setExpandPwmMacros( true )
                        .setMacroMachine( pwmRequest.getPwmSession().getSessionManager().getMacroMachine( ) )
                        .createActionExecutor();
                actionExecutor.executeActions( configValues, pwmRequest.getLabel() );
            }
        }
        catch ( final PwmException e )
        {
            final ErrorInformation info = new ErrorInformation(
                    PwmError.ERROR_SERVICE_UNREACHABLE,
                    e.getErrorInformation().getDetailedErrorMsg(), e.getErrorInformation().getFieldValues()
            );
            final PwmUnrecoverableException newException = new PwmUnrecoverableException( info );
            newException.initCause( e );
            throw newException;
        }
    }


    /*
    static Map<String, ReplicationStatus> checkIfPasswordIsReplicated(final ChaiUser user, final PwmSession pwmSession)
            throws ChaiUnavailableException
    {
        final Map<String, ReplicationStatus> repStatusMap = new HashMap<String, ReplicationStatus>();

        {
            final ReplicationStatus repStatus = checkDirectoryReplicationStatus(user, pwmSession);
            repStatusMap.put("ReplicationSync", repStatus);
        }

        if (ChaiProvider.DIRECTORY_VENDOR.NOVELL_EDIRECTORY == user.getChaiProvider().getDirectoryVendor()) {

        }

        return repStatusMap;
    }

    public static Map<String, ReplicationStatus> checkNovellIDMReplicationStatus(final ChaiUser chaiUser)
            throws ChaiUnavailableException, ChaiOperationException
    {
        final Map<String,ReplicationStatus> repStatuses = new HashMap<String,ReplicationStatus>();

        final Set<String> values = chaiUser.readMultiStringAttribute("DirXML-PasswordSyncStatus");
        if (values != null) {
            for (final String value : values) {
                if (value != null && value.length() >= 62 ) {
                    final String guid = value.substring(0,32);
                    final String timestamp = value.substring(32,46);
                    final String status = value.substring(46,62);
                    final String descr = value.substring(61, value.length());

                    final Date dateValue = EdirEntries.convertZuluToDate(timestamp + "Z");

                    System.out.println("guid=" + guid + ", timestamp=" + dateValue.toString() + ", status=" + status + ", descr=" + descr);
                }
            }
        }

        return repStatuses;
    }

    private static ReplicationStatus checkDirectoryReplicationStatus(final ChaiUser user, final PwmSession pwmSession)
            throws ChaiUnavailableException
    {
        boolean isReplicated = false;
        try {
            isReplicated = ChaiUtility.testAttributeReplication(user, pwmSession.getConfig().readSettingAsString(PwmSetting.PASSWORD_LAST_UPDATE_ATTRIBUTE), null);
            Helper.pause(PwmConstants.PASSWORD_UPDATE_CYCLE_DELAY_MS);
        } catch (ChaiOperationException e) {
            //oh well, give up.
            LOGGER.trace(pwmSession, "error during password sync check: " + e.getMessage());
        }
        return isReplicated ? ReplicationStatus.COMPLETE : ReplicationStatus.IN_PROGRESS;
    }

    enum ReplicationStatus {
        IN_PROGRESS,
        COMPLETE
    }

    */

    public static int judgePasswordStrength(
            final Configuration configuration,
            final String password
    )
            throws PwmUnrecoverableException
    {
        final StrengthMeterType strengthMeterType = configuration.readSettingAsEnum( PwmSetting.PASSWORD_STRENGTH_METER_TYPE, StrengthMeterType.class );
        switch ( strengthMeterType )
        {
            case ZXCVBN:
                return judgePasswordStrengthUsingZxcvbnAlgorithm( configuration, password );

            case PWM:
                return judgePasswordStrengthUsingTraditionalAlgorithm( password );

            default:
                JavaHelper.unhandledSwitchStatement( strengthMeterType );
        }

        return -1;
    }

    public static int judgePasswordStrengthUsingZxcvbnAlgorithm(
            final Configuration configuration,
            final String password
    )
    {
        final int maxTestLength = 100;

        if ( StringUtil.isEmpty( password ) )
        {
            return Integer.parseInt( configuration.readAppProperty( AppProperty.PASSWORD_STRENGTH_THRESHOLD_VERY_WEAK ) );
        }

        final String testPassword = StringUtil.truncate( password, maxTestLength );

        final Zxcvbn zxcvbn = new Zxcvbn();
        final Strength strength = zxcvbn.measure( testPassword );

        final int zxcvbnScore = strength.getScore();

        // zxcvbn returns a score of 0-4 (see: https://github.com/nulab/zxcvbn4j)
        switch ( zxcvbnScore )
        {
            case 4:
                return Integer.parseInt( configuration.readAppProperty( AppProperty.PASSWORD_STRENGTH_THRESHOLD_VERY_STRONG ) );
            case 3:
                return Integer.parseInt( configuration.readAppProperty( AppProperty.PASSWORD_STRENGTH_THRESHOLD_STRONG ) );
            case 2:
                return Integer.parseInt( configuration.readAppProperty( AppProperty.PASSWORD_STRENGTH_THRESHOLD_GOOD ) );
            case 1:
                return Integer.parseInt( configuration.readAppProperty( AppProperty.PASSWORD_STRENGTH_THRESHOLD_WEAK ) );
            default:
                return Integer.parseInt( configuration.readAppProperty( AppProperty.PASSWORD_STRENGTH_THRESHOLD_VERY_WEAK ) );
        }
    }

    public static int judgePasswordStrengthUsingTraditionalAlgorithm(
            final String password
    )
    {
        if ( StringUtil.isEmpty( password ) )
        {
            return 0;
        }

        int score = 0;
        final PasswordCharCounter charCounter = new PasswordCharCounter( password );

        // -- Additions --
        // amount of unique chars
        if ( charCounter.getUniqueChars() > 7 )
        {
            score = score + 10;
        }
        score = score + ( ( charCounter.getUniqueChars() ) * 3 );

        // Numbers
        if ( charCounter.getNumericCharCount() > 0 )
        {
            score = score + 8;
            score = score + ( charCounter.getNumericCharCount() ) * 4;
        }

        // specials
        if ( charCounter.getSpecialCharsCount() > 0 )
        {
            score = score + 14;
            score = score + ( charCounter.getSpecialCharsCount() ) * 5;
        }

        // mixed case
        if ( ( charCounter.getAlphaChars().length() != charCounter.getUpperChars().length() )
                && ( charCounter.getAlphaChars().length() != charCounter.getLowerChars().length() ) )
        {
            score = score + 10;
        }

        // -- Deductions --

        // sequential numbers
        if ( charCounter.getSequentialNumericChars() > 2 )
        {
            score = score - ( charCounter.getSequentialNumericChars() - 1 ) * 4;
        }

        // sequential chars
        if ( charCounter.getSequentialRepeatedChars() > 1 )
        {
            score = score - ( charCounter.getSequentialRepeatedChars() ) * 5;
        }

        return score > 100 ? 100 : score < 0 ? 0 : score;
    }


    public static PwmPasswordPolicy readPasswordPolicyForUser(
            final PwmApplication pwmApplication,
            final SessionLabel pwmSession,
            final UserIdentity userIdentity,
            final ChaiUser theUser,
            final Locale locale
    )
            throws PwmUnrecoverableException
    {
        final Instant startTime = Instant.now();
        final PasswordPolicySource ppSource = PasswordPolicySource.valueOf( pwmApplication.getConfig().readSettingAsString( PwmSetting.PASSWORD_POLICY_SOURCE ) );

        final PwmPasswordPolicy returnPolicy;
        switch ( ppSource )
        {
            case MERGE:
                final PwmPasswordPolicy pwmPolicy = determineConfiguredPolicyProfileForUser( pwmApplication, pwmSession, userIdentity, locale );
                final PwmPasswordPolicy userPolicy = readLdapPasswordPolicy( pwmApplication, theUser );
                LOGGER.trace( pwmSession, () -> "read user policy for '" + theUser.getEntryDN() + "', policy: " + userPolicy.toString() );
                returnPolicy = pwmPolicy.merge( userPolicy );
                LOGGER.debug( pwmSession, () -> "merged user password policy of '" + theUser.getEntryDN() + "' with PWM configured policy: " + returnPolicy.toString() );
                break;

            case LDAP:
                returnPolicy = readLdapPasswordPolicy( pwmApplication, theUser );
                LOGGER.debug( pwmSession, () -> "discovered assigned password policy for " + theUser.getEntryDN() + " " + returnPolicy.toString() );
                break;

            case PWM:
                returnPolicy = determineConfiguredPolicyProfileForUser( pwmApplication, pwmSession, userIdentity, locale );
                break;

            default:
                throw new IllegalStateException( "unknown policy source defined: " + ppSource.name() );
        }

        LOGGER.trace( pwmSession, () -> "readPasswordPolicyForUser completed in " + TimeDuration.fromCurrent( startTime ).asCompactString() );
        return returnPolicy;
    }

    public static PwmPasswordPolicy determineConfiguredPolicyProfileForUser(
            final PwmApplication pwmApplication,
            final SessionLabel pwmSession,
            final UserIdentity userIdentity,
            final Locale locale
    )
            throws PwmUnrecoverableException
    {
        final List<String> profiles = pwmApplication.getConfig().getPasswordProfileIDs();
        if ( profiles.isEmpty() )
        {
            throw new PwmUnrecoverableException( new ErrorInformation( PwmError.ERROR_NO_PROFILE_ASSIGNED, "no password profiles are configured" ) );
        }

        for ( final String profile : profiles )
        {
            final PwmPasswordPolicy loopPolicy = pwmApplication.getConfig().getPasswordPolicy( profile, locale );
            final List<UserPermission> userPermissions = loopPolicy.getUserPermissions();
            LOGGER.debug( pwmSession, () -> "testing password policy profile '" + profile + "'" );
            try
            {
                final boolean match = LdapPermissionTester.testUserPermissions( pwmApplication, pwmSession, userIdentity, userPermissions );
                if ( match )
                {
                    return loopPolicy;
                }
            }
            catch ( final PwmUnrecoverableException e )
            {
                LOGGER.error( pwmSession, () -> "unexpected error while testing password policy profile '" + profile + "', error: " + e.getMessage() );
            }
        }

        throw new PwmUnrecoverableException( new ErrorInformation( PwmError.ERROR_NO_PROFILE_ASSIGNED, "no challenge profile is configured" ) );
    }


    public static PwmPasswordPolicy readLdapPasswordPolicy(
            final PwmApplication pwmApplication,
            final ChaiUser theUser )
            throws PwmUnrecoverableException
    {
        try
        {
            final Map<String, String> ruleMap = new HashMap<>();
            final ChaiPasswordPolicy chaiPolicy;
            try
            {
                chaiPolicy = theUser.getPasswordPolicy();
            }
            catch ( final ChaiUnavailableException e )
            {
                throw new PwmUnrecoverableException( PwmError.forChaiError( e.getErrorCode() ) );
            }
            if ( chaiPolicy != null )
            {
                for ( final String key : chaiPolicy.getKeys() )
                {
                    ruleMap.put( key, chaiPolicy.getValue( key ) );
                }

                if ( !"read".equals( pwmApplication.getConfig().readSettingAsString( PwmSetting.PASSWORD_POLICY_CASE_SENSITIVITY ) ) )
                {
                    ruleMap.put(
                            PwmPasswordRule.CaseSensitive.getKey(),
                            pwmApplication.getConfig().readSettingAsString( PwmSetting.PASSWORD_POLICY_CASE_SENSITIVITY )
                    );
                }

                return PwmPasswordPolicy.createPwmPasswordPolicy( ruleMap, chaiPolicy );
            }
        }
        catch ( final ChaiOperationException e )
        {
            LOGGER.warn( () -> "error reading password policy for user " + theUser.getEntryDN() + ", error: " + e.getMessage() );
        }
        return PwmPasswordPolicy.defaultPolicy();
    }

    public static PasswordCheckInfo checkEnteredPassword(
            final PwmApplication pwmApplication,
            final Locale locale,
            final ChaiUser user,
            final UserInfo userInfo,
            final LoginInfoBean loginInfoBean,
            final PasswordData password,
            final PasswordData confirmPassword
    )
            throws PwmUnrecoverableException, ChaiUnavailableException
    {
        if ( userInfo == null )
        {
            throw new NullPointerException( "userInfoBean cannot be null" );
        }

        boolean pass = false;
        String userMessage = "";
        int errorCode = 0;

        final boolean passwordIsCaseSensitive = userInfo.getPasswordPolicy() == null
                || userInfo.getPasswordPolicy().getRuleHelper().readBooleanValue( PwmPasswordRule.CaseSensitive );

        final CachePolicy cachePolicy;
        {
            final long cacheLifetimeMS = Long.parseLong( pwmApplication.getConfig().readAppProperty( AppProperty.CACHE_PWRULECHECK_LIFETIME_MS ) );
            cachePolicy = CachePolicy.makePolicyWithExpirationMS( cacheLifetimeMS );
        }

        if ( password == null )
        {
            userMessage = new ErrorInformation( PwmError.PASSWORD_MISSING ).toUserStr( locale, pwmApplication.getConfig() );
        }
        else
        {
            final CacheService cacheService = pwmApplication.getCacheService();
            final CacheKey cacheKey = user != null && userInfo.getUserIdentity() != null
                    ? CacheKey.newKey(
                    PasswordUtility.class,
                    userInfo.getUserIdentity(),
                    user.getEntryDN() + ":" + password.hash() )
                    : null;
            if ( pwmApplication.getConfig().isDevDebugMode() )
            {
                LOGGER.trace( () -> "generated cacheKey for password check request: " + cacheKey );
            }
            try
            {
                if ( cacheService != null && cacheKey != null )
                {
                    final String cachedValue = cacheService.get( cacheKey, String.class );
                    if ( cachedValue != null )
                    {
                        if ( NEGATIVE_CACHE_HIT.equals( cachedValue ) )
                        {
                            pass = true;
                        }
                        else
                        {
                            LOGGER.trace( () -> "cache hit!" );
                            final ErrorInformation errorInformation = JsonUtil.deserialize( cachedValue, ErrorInformation.class );
                            throw new PwmDataValidationException( errorInformation );
                        }
                    }
                }
                if ( !pass )
                {
                    final PwmPasswordRuleValidator pwmPasswordRuleValidator = new PwmPasswordRuleValidator( pwmApplication, userInfo.getPasswordPolicy(), locale );
                    final PasswordData oldPassword = loginInfoBean == null ? null : loginInfoBean.getUserCurrentPassword();
                    pwmPasswordRuleValidator.testPassword( password, oldPassword, userInfo, user );
                    pass = true;
                    if ( cacheService != null && cacheKey != null )
                    {
                        cacheService.put( cacheKey, cachePolicy, NEGATIVE_CACHE_HIT );
                    }
                }
            }
            catch ( final PwmDataValidationException e )
            {
                errorCode = e.getError().getErrorCode();
                userMessage = e.getErrorInformation().toUserStr( locale, pwmApplication.getConfig() );
                pass = false;
                if ( cacheService != null && cacheKey != null )
                {
                    final String jsonPayload = JsonUtil.serialize( e.getErrorInformation() );
                    cacheService.put( cacheKey, cachePolicy, jsonPayload );
                }
            }
        }

        final PasswordCheckInfo.MatchStatus matchStatus = figureMatchStatus( passwordIsCaseSensitive, password, confirmPassword );
        if ( pass )
        {
            switch ( matchStatus )
            {
                case EMPTY:
                    userMessage = new ErrorInformation( PwmError.PASSWORD_MISSING_CONFIRM ).toUserStr( locale, pwmApplication.getConfig() );
                    break;
                case MATCH:
                    userMessage = new ErrorInformation( PwmError.PASSWORD_MEETS_RULES ).toUserStr( locale, pwmApplication.getConfig() );
                    break;
                case NO_MATCH:
                    userMessage = new ErrorInformation( PwmError.PASSWORD_DOESNOTMATCH ).toUserStr( locale, pwmApplication.getConfig() );
                    break;
                default:
                    userMessage = "";
            }
        }

        final int strength = judgePasswordStrength( pwmApplication.getConfig(), password == null ? null : password.getStringValue() );
        return new PasswordCheckInfo( userMessage, pass, strength, matchStatus, errorCode );
    }


    public static PasswordCheckInfo.MatchStatus figureMatchStatus(
            final boolean caseSensitive,
            final PasswordData password1,
            final PasswordData password2
    )
    {
        final PasswordCheckInfo.MatchStatus matchStatus;
        if ( password2 == null )
        {
            matchStatus = PasswordCheckInfo.MatchStatus.EMPTY;
        }
        else if ( password1 == null )
        {
            matchStatus = PasswordCheckInfo.MatchStatus.NO_MATCH;
        }
        else
        {
            if ( caseSensitive )
            {
                matchStatus = password1.equals( password2 ) ? PasswordCheckInfo.MatchStatus.MATCH : PasswordCheckInfo.MatchStatus.NO_MATCH;
            }
            else
            {
                matchStatus = password1.equalsIgnoreCase( password2 ) ? PasswordCheckInfo.MatchStatus.MATCH : PasswordCheckInfo.MatchStatus.NO_MATCH;
            }
        }

        return matchStatus;
    }


    public static class PasswordCheckInfo implements Serializable
    {
        private final String message;
        private final boolean passed;
        private final int strength;
        private final MatchStatus match;
        private final int errorCode;

        public enum MatchStatus
        {
            MATCH, NO_MATCH, EMPTY
        }

        public PasswordCheckInfo( final String message, final boolean passed, final int strength, final MatchStatus match, final int errorCode )
        {
            this.message = message;
            this.passed = passed;
            this.strength = strength;
            this.match = match;
            this.errorCode = errorCode;
        }

        public String getMessage( )
        {
            return message;
        }

        public boolean isPassed( )
        {
            return passed;
        }

        public int getStrength( )
        {
            return strength;
        }

        public MatchStatus getMatch( )
        {
            return match;
        }

        public int getErrorCode( )
        {
            return errorCode;
        }
    }

    private static void sendChangePasswordHelpdeskEmailNotice(
            final PwmRequest pwmRequest,
            final PwmApplication pwmApplication,
            final UserInfo userInfo
    )
            throws PwmUnrecoverableException
    {
        final Configuration config = pwmApplication.getConfig();
        final Locale locale = pwmRequest.getLocale();
        final EmailItemBean configuredEmailSetting = config.readSettingAsEmail( PwmSetting.EMAIL_CHANGEPASSWORD_HELPDESK, locale );

        if ( configuredEmailSetting == null )
        {
            LOGGER.debug( pwmRequest, () -> "skipping send change password email for '" + pwmRequest.getUserInfoIfLoggedIn() + "' no email configured" );
            return;
        }

        final MacroMachine macroMachine = userInfo == null
                ? null
                : MacroMachine.forUser(
                pwmApplication,
                pwmRequest.getLabel(),
                userInfo,
                null
        );

        pwmApplication.getEmailQueue().submitEmail( configuredEmailSetting, userInfo, macroMachine );
    }

    public static Instant determinePwdLastModified(
            final PwmApplication pwmApplication,
            final SessionLabel sessionLabel,
            final UserIdentity userIdentity
    )
            throws ChaiUnavailableException, PwmUnrecoverableException
    {
        final ChaiUser theUser = pwmApplication.getProxiedChaiUser( userIdentity );
        return determinePwdLastModified( pwmApplication, sessionLabel, theUser, userIdentity );
    }

    private static Instant determinePwdLastModified(
            final PwmApplication pwmApplication,
            final SessionLabel sessionLabel,
            final ChaiUser theUser,
            final UserIdentity userIdentity
    )
            throws ChaiUnavailableException, PwmUnrecoverableException
    {
        // fetch last password modification time from pwm last update attribute operation
        try
        {
            final Instant chaiReadDate = theUser.readPasswordModificationDate();
            if ( chaiReadDate != null )
            {
                LOGGER.trace( sessionLabel, () -> "read last user password change timestamp (via chai) as: " + JavaHelper.toIsoDate( chaiReadDate ) );
                return chaiReadDate;
            }
        }
        catch ( final ChaiOperationException e )
        {
            LOGGER.error( sessionLabel, () -> "unexpected error reading password last modified timestamp: " + e.getMessage() );
        }

        final LdapProfile ldapProfile = pwmApplication.getConfig().getLdapProfiles().get( userIdentity.getLdapProfileID() );
        final String pwmLastSetAttr = ldapProfile.readSettingAsString( PwmSetting.PASSWORD_LAST_UPDATE_ATTRIBUTE );
        if ( pwmLastSetAttr != null && pwmLastSetAttr.length() > 0 )
        {
            try
            {
                final Instant pwmPwdLastModified = theUser.readDateAttribute( pwmLastSetAttr );
                LOGGER.trace( sessionLabel, () -> "read pwmPasswordChangeTime as: " + ( pwmPwdLastModified == null ? "n/a" : JavaHelper.toIsoDate( pwmPwdLastModified ) ) );
                return pwmPwdLastModified;
            }
            catch ( final ChaiOperationException e )
            {
                LOGGER.error( sessionLabel, () -> "error parsing password last modified PWM password value for user " + theUser.getEntryDN() + "; error: " + e.getMessage() );
            }
        }

        LOGGER.debug( sessionLabel, () -> "unable to determine time of user's last password modification" );
        return null;
    }

    public static void throwPasswordTooSoonException(
            final UserInfo userInfo,
            final SessionLabel sessionLabel
    )
            throws PwmUnrecoverableException
    {
        if ( !userInfo.isWithinPasswordMinimumLifetime() )
        {
            return;
        }

        final Instant lastModified = userInfo.getPasswordLastModifiedTime();
        final TimeDuration minimumLifetime;
        {
            final int minimumLifetimeSeconds = userInfo.getPasswordPolicy().getRuleHelper().readIntValue( PwmPasswordRule.MinimumLifetime );
            if ( minimumLifetimeSeconds < 1 )
            {
                return;
            }

            if ( userInfo.getPasswordPolicy() == null )
            {
                LOGGER.debug( sessionLabel, () -> "skipping minimum lifetime check, password last set time is unknown" );
                return;
            }

            minimumLifetime = TimeDuration.of( minimumLifetimeSeconds, TimeDuration.Unit.SECONDS );

        }
        final Instant allowedChangeDate = Instant.ofEpochMilli( lastModified.toEpochMilli() + minimumLifetime.asMillis() );
        final TimeDuration passwordAge = TimeDuration.fromCurrent( lastModified );
        final String msg = "last password change was at "
                + JavaHelper.toIsoDate( lastModified )
                + " and is too recent (" + passwordAge.asCompactString()
                + " ago), password cannot be changed within minimum lifetime of "
                + minimumLifetime.asCompactString()
                + ", next eligible time to change is after " + JavaHelper.toIsoDate( allowedChangeDate );
        throw PwmUnrecoverableException.newException( PwmError.PASSWORD_TOO_SOON, msg );

    }

    public static boolean isPasswordWithinMinimumLifetimeImpl(
            final ChaiUser chaiUser,
            final SessionLabel sessionLabel,
            final PwmPasswordPolicy passwordPolicy,
            final Instant lastModified,
            final PasswordStatus passwordStatus
    )
            throws PwmUnrecoverableException
    {

        // for oracle DS; this check is also handled in UserAuthenticator.
        try
        {
            if ( DirectoryVendor.ORACLE_DS == chaiUser.getChaiProvider().getDirectoryVendor() )
            {
                final String oracleDSPrePasswordAllowChangeTime = chaiUser.readStringAttribute( "passwordAllowChangeTime" );
                if ( oracleDSPrePasswordAllowChangeTime != null && !oracleDSPrePasswordAllowChangeTime.isEmpty() )
                {
                    final Instant date = OracleDSEntries.convertZuluToDate( oracleDSPrePasswordAllowChangeTime );
                    if ( Instant.now().isBefore( date ) )
                    {
                        LOGGER.debug( () -> "discovered oracleds allowed change time is set to: " + JavaHelper.toIsoDate( date ) + ", won't permit password change" );
                        final String errorMsg = "change not permitted until " + JavaHelper.toIsoDate( date );
                        final ErrorInformation errorInformation = new ErrorInformation( PwmError.PASSWORD_TOO_SOON, errorMsg );
                        throw new PwmUnrecoverableException( errorInformation );
                    }
                }
                return false;
            }
        }
        catch ( final ChaiException e )
        {
            LOGGER.debug( sessionLabel, () -> "unexpected error reading OracleDS password allow modification time: " + e.getMessage() );
        }

        final TimeDuration minimumLifetime;
        {
            final int minimumLifetimeSeconds = passwordPolicy.getRuleHelper().readIntValue( PwmPasswordRule.MinimumLifetime );
            if ( minimumLifetimeSeconds < 1 )
            {
                return false;
            }

            if ( lastModified == null )
            {
                LOGGER.debug( sessionLabel, () -> "skipping minimum lifetime check, password last set time is unknown" );
                return false;
            }

            minimumLifetime = TimeDuration.of( minimumLifetimeSeconds, TimeDuration.Unit.SECONDS );
        }

        final TimeDuration passwordAge = TimeDuration.fromCurrent( lastModified );
        LOGGER.trace( sessionLabel, () -> "beginning check for minimum lifetime, lastModified="
                + JavaHelper.toIsoDate( lastModified )
                + ", minimumLifetimeSeconds=" + minimumLifetime.asCompactString()
                + ", passwordAge=" + passwordAge.asCompactString() );


        if ( lastModified.isAfter( Instant.now() ) )
        {
            LOGGER.debug( sessionLabel, () -> "skipping minimum lifetime check, password lastModified time is in the future" );
            return false;
        }

        final boolean passwordTooSoon = passwordAge.isShorterThan( minimumLifetime );
        if ( !passwordTooSoon )
        {
            LOGGER.trace( sessionLabel, () -> "minimum lifetime check passed, password age " );
            return false;
        }

        if ( passwordStatus.isExpired() || passwordStatus.isPreExpired() || passwordStatus.isWarnPeriod() )
        {
            LOGGER.debug( sessionLabel, () -> "current password is too young, but skipping enforcement of minimum lifetime check because current password is expired" );
            return false;
        }

        return true;
    }
}<|MERGE_RESOLUTION|>--- conflicted
+++ resolved
@@ -601,11 +601,7 @@
             final Optional<String> profileID = ProfileUtility.discoverProfileIDForUser( pwmApplication, sessionLabel, userIdentity, ProfileDefinition.ForgottenPassword );
             if ( profileID.isPresent() )
             {
-<<<<<<< HEAD
-                final ForgottenPasswordProfile forgottenPasswordProfile = pwmApplication.getConfig().getForgottenPasswordProfiles().get( profileID );
-=======
                 final ForgottenPasswordProfile forgottenPasswordProfile = pwmApplication.getConfig().getForgottenPasswordProfiles().get( profileID.get() );
->>>>>>> c6cc54e6
                 final MessageSendMethod messageSendMethod = forgottenPasswordProfile.readSettingAsEnum( PwmSetting.RECOVERY_SENDNEWPW_METHOD, MessageSendMethod.class );
 
                 PasswordUtility.sendNewPassword(
