--- conflicted
+++ resolved
@@ -45,17 +45,10 @@
         final AppConfig appConfig = AppConfig.forStoredConfig( StoredConfigurationFactory.newConfig() );
         final PwmURL pwmURL = PwmURL.create( new URI( "https://wwww.example.com/pwm/private/login" ), "/pwm", appConfig );
 
-<<<<<<< HEAD
-        Assert.assertEquals( PwmServletDefinition.Login, pwmURL.getServletDefinition().get() );
-        Assert.assertEquals( "/private/login", pwmURL.determinePwmServletPath() );
-        Assert.assertTrue( pwmURL.isPrivateUrl() );
-        Assert.assertTrue( pwmURL.matches( PwmServletDefinition.Login ) );
-=======
-        Assertions.assertEquals( PwmServletDefinition.Login, pwmURL.forServletDefinition().get() );
+        Assertions.assertEquals( PwmServletDefinition.Login, pwmURL.getServletDefinition().get() );
         Assertions.assertEquals( "/private/login", pwmURL.determinePwmServletPath() );
         Assertions.assertTrue( pwmURL.isPrivateUrl() );
         Assertions.assertTrue( pwmURL.matches( PwmServletDefinition.Login ) );
->>>>>>> 7639e46f
 
     }
 
@@ -72,17 +65,10 @@
         }
         final PwmURL pwmURL = PwmURL.create( new URI( "https://wwww.example.com/pwm/aaaa/private/login" ), "/pwm", appConfig );
 
-<<<<<<< HEAD
-        Assert.assertEquals( PwmServletDefinition.Login, pwmURL.getServletDefinition().get() );
-        Assert.assertEquals( "/private/login", pwmURL.determinePwmServletPath() );
-        Assert.assertTrue( pwmURL.isPrivateUrl() );
-        Assert.assertTrue( pwmURL.matches( PwmServletDefinition.Login ) );
-=======
-        Assertions.assertEquals( PwmServletDefinition.Login, pwmURL.forServletDefinition().get() );
+        Assertions.assertEquals( PwmServletDefinition.Login, pwmURL.getServletDefinition().get() );
         Assertions.assertEquals( "/private/login", pwmURL.determinePwmServletPath() );
         Assertions.assertTrue( pwmURL.isPrivateUrl() );
         Assertions.assertTrue( pwmURL.matches( PwmServletDefinition.Login ) );
->>>>>>> 7639e46f
 
     }
 
@@ -118,10 +104,10 @@
     @Test
     public void testForServletDefinition() throws URISyntaxException, PwmUnrecoverableException
     {
-        final AppConfig appConfig = new AppConfig( StoredConfigurationFactory.newConfig() );
+        final AppConfig appConfig = AppConfig.forStoredConfig( StoredConfigurationFactory.newConfig() );
         final PwmURL pwmURL = PwmURL.create( new URI( "http://127.0.0.1:8080/pwm/public/ChangePassword" ), "/pwm", appConfig );
 
-        Assert.assertEquals( PwmServletDefinition.PublicChangePassword, pwmURL.getServletDefinition().get() );
+        Assertions.assertEquals( PwmServletDefinition.PublicChangePassword, pwmURL.getServletDefinition().get() );
     }
 
 }