<project xmlns:xsi="http://www.w3.org/2001/XMLSchema-instance" xmlns="http://maven.apache.org/POM/4.0.0" xsi:schemaLocation="http://maven.apache.org/POM/4.0.0 http://maven.apache.org/maven-v4_0_0.xsd">

    <parent>
        <groupId>org.pwm-project</groupId>
        <artifactId>pwm-parent</artifactId>
        <version>2.0.0-SNAPSHOT</version>
        <relativePath>../pom.xml</relativePath>
    </parent>

    <modelVersion>4.0.0</modelVersion>

    <artifactId>pwm-onejar</artifactId>

    <packaging>jar</packaging>

    <name>PWM Password Self Service: Executable Server JAR</name>

    <properties>
<<<<<<< HEAD
        <tomcat.version>9.0.44</tomcat.version>
=======
        <tomcat.version>9.0.46</tomcat.version>
>>>>>>> 9e9d4705
    </properties>

    <build>
        <plugins>
            <plugin>
                <!-- prevent normal jar from being built -->
                <groupId>org.apache.maven.plugins</groupId>
                <artifactId>maven-jar-plugin</artifactId>
                <version>3.2.0</version>
                <executions>
                    <execution>
                        <id>default-jar</id>
                        <phase>never</phase>
                        <configuration>
                            <finalName>unwanted</finalName>
                            <classifier>unwanted</classifier>
                        </configuration>
                    </execution>
                </executions>
            </plugin>
            <plugin>
                <groupId>org.apache.maven.plugins</groupId>
                <artifactId>maven-assembly-plugin</artifactId>
                <version>3.3.0</version>
                <configuration>
                    <appendAssemblyId>false</appendAssemblyId>
                    <descriptors>
                        <descriptor>onejar-assembly.xml</descriptor>
                    </descriptors>
                    <archive>
                        <manifestEntries>
                            <Main-Class>password.pwm.onejar.OnejarMain</Main-Class>
                            <Implementation-Title>${project.name}</Implementation-Title>
                            <Implementation-Version>${project.version}</Implementation-Version>
                            <Implementation-Vendor>${project.organization.name}</Implementation-Vendor>
                            <Implementation-URL>${project.organization.url}</Implementation-URL>
                            <Implementation-Build>${build.number}</Implementation-Build>
                            <Implementation-Revision>${build.revision}</Implementation-Revision>
                            <Implementation-Version-Display>v${project.version} b${build.number} r${build.revision}</Implementation-Version-Display>
                            <SCM-Git-Branch>${git.branch}</SCM-Git-Branch>
                            <SCM-Git-Commit-ID>${git.commit.id}</SCM-Git-Commit-ID>
                            <SCM-Git-Commit-ID-Abbrev>${git.commit.id.abbrev}</SCM-Git-Commit-ID-Abbrev>
                            <SCM-Git-Commit-ID-Description>${git.commit.id.describe}</SCM-Git-Commit-ID-Description>
                            <SCM-Git-Commit-Timestamp>${git.commit.time}</SCM-Git-Commit-Timestamp>
                            <SCM-Git-Commit-Dirty>${git.dirty}</SCM-Git-Commit-Dirty>
                        </manifestEntries>
                    </archive>
                </configuration>
                <executions>
                    <execution>
                        <id>assemble-all</id>
                        <phase>package</phase>
                        <goals>
                            <goal>single</goal>
                        </goals>
                    </execution>
                </executions>
            </plugin>
        </plugins>
    </build>

    <dependencies>

        <!--
        This is included via the assembly plugin descriptor, so its not really required here but keeps
        the module build order correct.
        -->
        <dependency>
            <groupId>${project.groupId}</groupId>
            <artifactId>pwm</artifactId>
            <version>${project.version}</version>
            <type>war</type>
            <scope>provided</scope>
        </dependency>

        <!-- embedded tomcat -->
        <dependency>
            <groupId>org.apache.tomcat.embed</groupId>
            <artifactId>tomcat-embed-core</artifactId>
            <version>${tomcat.version}</version>
        </dependency>
        <dependency>
            <groupId>org.apache.tomcat.embed</groupId>
            <artifactId>tomcat-embed-jasper</artifactId>
            <version>${tomcat.version}</version>
        </dependency>

        <dependency>
            <groupId>commons-cli</groupId>
            <artifactId>commons-cli</artifactId>
            <version>1.4</version>
        </dependency>
    </dependencies>
</project><|MERGE_RESOLUTION|>--- conflicted
+++ resolved
@@ -16,11 +16,7 @@
     <name>PWM Password Self Service: Executable Server JAR</name>
 
     <properties>
-<<<<<<< HEAD
-        <tomcat.version>9.0.44</tomcat.version>
-=======
         <tomcat.version>9.0.46</tomcat.version>
->>>>>>> 9e9d4705
     </properties>
 
     <build>
